--- conflicted
+++ resolved
@@ -206,17 +206,6 @@
 
   m.append(d.create< label >().set_text("Rewrite strategy")).
     append(d.create< horizontal_box >().
-<<<<<<< HEAD
-                append(rewrite_strategy_selector.associate(GS_REWR_INNER, "Inner")).
-#ifdef MCRL2_INNERC_AVAILABLE
-                append(rewrite_strategy_selector.associate(GS_REWR_INNERC, "Innerc")).
-#endif
-#ifdef MCRL2_JITTYC_AVAILABLE
-                append(rewrite_strategy_selector.associate(GS_REWR_JITTY, "Jitty")).
-                append(rewrite_strategy_selector.associate(GS_REWR_JITTYC, "Jittyc")),
-#else
-                append(rewrite_strategy_selector.associate(GS_REWR_JITTY, "Jitty")),
-=======
                 append(rewrite_strategy_selector.associate(new_data::rewriter::innermost, "Inner")).
 #ifdef MCRL2_INNERC_AVAILABLE
                 append(rewrite_strategy_selector.associate(new_data::rewriter::innermost_compiling, "Innerc")).
@@ -226,7 +215,6 @@
                 append(rewrite_strategy_selector.associate(new_data::rewriter::jitty_compiling, "Jittyc")),
 #else
                 append(rewrite_strategy_selector.associate(new_data::rewriter::jitty, "Jitty")),
->>>>>>> 3fb7bde6
 #endif
           margins(0,5,0,5)).
     append(d.create< label >().set_text("Output format : ")).
@@ -362,10 +350,7 @@
 //---------------------------
 bool parse_command_line(int ac, char** av, t_tool_options& tool_options)
 {
-<<<<<<< HEAD
-=======
   using namespace mcrl2;
->>>>>>> 3fb7bde6
   interface_description clinterface(av[0], NAME, AUTHOR,
       "determine whether a PBES is valid by translating it to a BES",
       "[OPTION]... [INFILE [OUTFILE]]\n",
@@ -487,11 +472,7 @@
       }
     }
 
-<<<<<<< HEAD
-    tool_options.rewrite_strategy = parser.option_argument_as< RewriteStrategy >("rewriter");
-=======
     tool_options.rewrite_strategy = parser.option_argument_as< new_data::rewriter::strategy >("rewriter");
->>>>>>> 3fb7bde6
   }
 
   return parser.continue_execution();
