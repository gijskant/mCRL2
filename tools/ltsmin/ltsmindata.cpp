// Author(s): Muck van Weerdenburg, Bert Lisser
// Copyright: see the accompanying file COPYING or copy at
// https://svn.win.tue.nl/trac/MCRL2/browser/trunk/COPYING
//
// Distributed under the Boost Software License, Version 1.0.
// (See accompanying file LICENSE_1_0.txt or copy at
// http://www.boost.org/LICENSE_1_0.txt)
//
/// \file ltsmindata.cpp

#include "ltsmin.h"
#include "mcrl2/utilities/logger.h"
#include "mcrl2/utilities/text_utility.h"
#include "mcrl2/core/detail/struct_core.h"
#include "mcrl2/data/standard_utility.h"
#include "mcrl2/lps/multi_action.h"

using namespace mcrl2::core;
using namespace mcrl2::core::detail;
using namespace mcrl2::utilities;
<<<<<<< HEAD
=======
using namespace mcrl2::log;
>>>>>>> a907a07f

/* Data definition */

unsigned int Pi_pt = 0, n_partitions = 0;

SVCint nstate=0, nlabel=0, npar=0;
bool* mark;
SVCint* blockref;
SVCstateIndex* s; /* In this resides the partition */
ATermList* lab, *par; /* [[key, sources], ... ] */
INTERVAL* Pi;
BLOK* blok;
BLOCKS blocks;

SVCfile inFile[MAX_INFILES], outFile[1];
SVCbool readIndex[MAX_INFILES];
ATermTable* lab_src_tgt, *lab_tgt_src, graph, graph_i;
ATerm* label_name, *par_name;
/* End data definition */

static size_t n_transitions = 0, n_states = 0;
static bool omitTauLoops;

int label_tau = -1;

static void Info(SVCfile* inFile)
{
  /* Get file header info */
  fprintf(stderr, "Svc version %s %s\n", SVCgetFormatVersion(inFile),
          SVCgetIndexFlag(inFile)?"(indexed)":"");
  fprintf(stderr, " filename      %s\n", SVCgetFilename(inFile));
  fprintf(stderr, " date          %s\n", SVCgetDate(inFile));
  fprintf(stderr, " version       %s\n", SVCgetVersion(inFile));
  fprintf(stderr, " type          %s\n", SVCgetType(inFile));
  fprintf(stderr, " creator       %s\n",  SVCgetCreator(inFile));
  fprintf(stderr, " states        %ld\n", SVCnumStates(inFile));
  fprintf(stderr, " transitions   %ld\n", SVCnumTransitions(inFile));
  fprintf(stderr, " labels        %ld\n", SVCnumLabels(inFile));
  fprintf(stderr, " parameters    %ld\n", SVCnumParameters(inFile));
  fprintf(stderr, " initial state %ld\n", SVCgetInitialState(inFile));
  fprintf(stderr, " comments      %s\n", SVCgetComments(inFile));
}

static ATerm* MakeArrayOfATerms(int n)
{
  ATerm* result = (ATerm*) calloc(n, sizeof(ATerm));
  if (!result)
  {
    throw mcrl2::runtime_error("Cannot allocate array with ATerms of size " + to_string(n));
  }
  ATprotectArray(result, n);
  return result;
}

static void AllocData(void)
{
  int i;
  if (!(mark = (bool*) malloc(nstate * sizeof(bool))))
  {
    throw mcrl2::runtime_error("Cannot allocate boolean array of size " + to_string(nstate));
  }
  if (!(blockref = (SVCint*) malloc(nstate * sizeof(SVCint))))
  {
    throw mcrl2::runtime_error("Cannot allocate array with block references of size " + to_string(nstate));
  }
  if (!(blocks.b = (int*) malloc(nstate * sizeof(int))))
  {
    throw mcrl2::runtime_error("Cannot allocate array with block references of size " + to_string(nstate));
  }
  if (!(s = (SVCstateIndex*) malloc(nstate * sizeof(SVCstateIndex))))
  {
    throw mcrl2::runtime_error("Cannot allocate array with state numbers of size " + to_string(nstate));
  }
  if (!(lab = (ATermList*) calloc(nstate,  sizeof(ATermList))))
  {
    throw mcrl2::runtime_error("Cannot allocate array with [labels] of size " + to_string(nstate));
  }
  ATprotectArray((ATerm*) lab, nstate);
  if (!(Pi = (INTERVAL*) calloc(2*nstate, sizeof(INTERVAL))))
  {
    throw mcrl2::runtime_error("Indexed array Pi is not allocated (" + to_string(2*nstate) + ")");
  }
  if (!(lab_src_tgt = (ATermTable*) malloc(nlabel*sizeof(ATermTable))))
  {
    throw mcrl2::runtime_error("Array of tables is not allocated (" + to_string(nlabel) + ")");
  }
  if (!(lab_tgt_src = (ATermTable*) malloc(nlabel*sizeof(ATermTable))))
  {
    throw mcrl2::runtime_error("Array of tables is not allocated (" + to_string(nlabel) + ")");
  }
  if (!(blok = (BLOK*) malloc(2*nstate * sizeof(BLOK))))
  {
    throw mcrl2::runtime_error("BLOK is not allocated (" + to_string(nstate) + ")");
  }
  for (i=0; i<nlabel; i++)
  {
    if (!(lab_src_tgt[i] =  ATtableCreate(INITTAB, MAX_LOAD_PCT)))
    {
      throw mcrl2::runtime_error("Not possible to create table (" + to_string(i) + ")");
    }
    if (!(lab_tgt_src[i] =  ATtableCreate(INITTAB, MAX_LOAD_PCT)))
    {
      throw mcrl2::runtime_error("Not possible to create table (" + to_string(i) + ")");
    }
  }
  label_name = MakeArrayOfATerms(nlabel);
  for (i=0; i<nstate; i++)
  {
    lab[i] = ATempty;
  }
  if (classes)
  {
    if (!(par = (ATermList*) calloc(nstate,  sizeof(ATermList))))
    {
      throw mcrl2::runtime_error("Cannot allocate array with [parameters] of size " + to_string(nstate));
    }
    ATprotectArray((ATerm*) par, nstate);
    par_name = MakeArrayOfATerms(npar);
    for (i=0; i<nstate; i++)
    {
      par[i] = ATempty;
    }
  }
  blocks.pt = 0;
  /* StartSplitting(); */
}

void StartSplitting(void)
{
  int i, nstate2 = 2* nstate;
  Pi_pt = 0;
  n_partitions = 0;
  for (i=0; i<nstate; i++)
  {
    mark[i] = false;
    s[i] = i;
    blockref[i] = Pi_pt;
  }
  for (i=0; i<nstate2; i++)
  {
    Pi[i].mode = EMPTY;
  }
  blok[Pi_pt].action = -1;
  blok[Pi_pt].parent = 0;
  blok[Pi_pt].splitter = 0;
  Pi_pt = Push(STABLE,0,nstate);
  n_partitions++;
}
/*
--------------- Strongly Connected Components -------------------------
*/
static int* dfsn2state, *visited, dfsn;

static void ExtraNode(void)
{
  /* Add extra node which is connected to each point */
  int i;
  ATermList states = ATempty;
  for (i=0; i<nstate; i++)
  {
    states = ATinsert(states, (ATerm) ATmakeInt(i));
  }
  ATtablePut(graph, (ATerm) ATmakeInt(nstate), (ATerm) ATreverse(states));
}

static void RemoveExtraNode(void)
{
  /* Remove extra node which is connected to each point */
  ATtableRemove(graph, (ATerm) ATmakeInt(nstate));
  dfsn--;
}

static
void DfsNumbering(ATerm t)
{
  int d = ATgetInt((ATermInt) t);
  if (visited[d]>=0)
  {
    return;
  }
  visited[d] = 0;
  {
    ATermList targets = (ATermList) ATtableGet(graph, t);
    if (targets)
    {
      for (; !ATisEmpty(targets); targets=ATgetNext(targets))
      {
        ATerm target = ATgetFirst(targets);
        DfsNumbering(target);
      }
    }
    if (dfsn>nstate || dfsn <0)
    {
      throw mcrl2::runtime_error("Wrong3: " + to_string(dfsn));
    }
    if (d>nstate || d <0)
    {
      throw mcrl2::runtime_error("Wrong4: " + to_string(d));
    }
    visited[d] = dfsn;
    dfsn2state[dfsn] = d;
    dfsn++;
  }
}

static
int TakeComponent(ATerm t)
{
  static int s_pt = 0;
  int d = ATgetInt((ATermInt) t);
  if (visited[d]<0)
  {
    return s_pt;
  }
  else
  {
    ATermList sources = (ATermList) ATtableGet(graph_i, t);
    if (visited[d] == dfsn)
    {
      dfsn--; /* Removal of deepest node */
      while (dfsn>=0 && visited[dfsn2state[dfsn]]== -1)
      {
        dfsn--;
      }
    }
    if (d>=nstate || d <0)
    {
      throw mcrl2::runtime_error("Wrong: " + to_string(d));
    }
    visited[d] = -1;
    if (sources)
    {
      for (; !ATisEmpty(sources); sources=ATgetNext(sources))
      {
        ATerm source = ATgetFirst(sources);
        TakeComponent(source);
      }
    }
    if (s_pt>=nstate || s_pt <0)
    {
      throw mcrl2::runtime_error("Wrong2: " + to_string(s_pt));
    }
    s[s_pt] = d;
    s_pt++;
    blockref[d] = Pi_pt;
    return s_pt;
  }
}

static void MakeUnitPartition(void)
{
  int i;
  for (i=0; i<nstate; i++)
  {
    blockref[i] = i;
    s[i]=i;
    Pi[i].left = i;
    Pi[i].right = i+1;
    Pi[i].mode = STABLE;
  }
  n_partitions = i;
  Pi_pt = i;
}

void SCC(void)
{
  int i, left = 0;
  if (label_tau<0)
  {
    MakeUnitPartition();
    return;
  }
  graph = lab_src_tgt[label_tau];
  graph_i = lab_tgt_src[label_tau];
  ExtraNode();
  if (!(visited = (int*) calloc(nstate+1, sizeof(int))))
  {
    throw mcrl2::runtime_error("Visited is not allocated (" + to_string(nstate) + ")");
  }
  for (i=0; i<=nstate; i++)
  {
    visited[i] = -1;
  }
  if (!(dfsn2state = (int*) calloc(nstate+1, sizeof(int))))
  {
    throw mcrl2::runtime_error("Dfsn2state is not allocated (" + to_string(nstate) + ")");
  }
  DfsNumbering((ATerm) ATmakeInt(nstate));
  RemoveExtraNode();
  dfsn--;
  while (dfsn>=0)
  {
    Pi[Pi_pt].left = left;
    left = Pi[Pi_pt].right = TakeComponent(
                               (ATerm) ATmakeInt(dfsn2state[dfsn]));
    Pi[Pi_pt].mode = STABLE;
    Pi_pt++;
    n_partitions++;
  }
  free(visited);
  free(dfsn2state);
}
/*
--------------- End Strongly Connected Components -------------------------
*/

static void UpdateTable(ATermTable db, int key, int val)
{
  ATerm newkey = (ATerm) ATmakeInt(key);
  ATermList newval = (ATermList) ATtableGet(db , newkey);
  if (!newval)
  {
    newval = ATmakeList1((ATerm) ATmakeInt(val));
  }
  else
  {
    newval = ATinsert(newval, (ATerm) ATmakeInt(val));
  }
  ATtablePut(db, newkey, (ATerm) newval);
}

static void UpdateLabArray(int state, int label)
{
  ATermList newval = lab[state];
  ATerm labno = (ATerm) ATmakeInt(label);
  if (!newval)
  {
    newval = ATmakeList1(labno);
  }
  else if (ATindexOf(newval, labno,0)==ATERM_NON_EXISTING_POSITION)
  {
    newval = ATinsert(newval, labno);
  }
  lab[state] = newval;
}

static void UpdateParArray(int state, int parameter)
{
  ATermList newval = par[state];
  ATerm parno = (ATerm) ATmakeInt(parameter);
  if (!newval)
  {
    newval = ATmakeList1(parno);
  }
  else if (ATindexOf(newval, parno,0)==ATERM_NON_EXISTING_POSITION)
  {
    newval = ATinsert(newval, parno);
  }
  par[state] = newval;
}

static char** tau_actions = NULL;
static int num_tau_actions = 0;
static int size_tau_actions = 0;
void add_tau_action(std::string const& action)
{
  if (num_tau_actions == size_tau_actions)
  {
    size_tau_actions += 8;
    tau_actions = (char**) realloc(tau_actions,size_tau_actions*sizeof(char*));
  }
  tau_actions[num_tau_actions] = (char*) malloc((action.size() + 1) * sizeof(char));
  strncpy(tau_actions[num_tau_actions], action.c_str(), action.size() + 1);
  mCRL2log(verbose) << "marked action '" <<  tau_actions[num_tau_actions] << "' as a tau action" << std::endl;
  num_tau_actions++;
}

static
bool is_tau_action(char const* action)
{
  for (int i=0; i<num_tau_actions; i++)
  {
    if (!strcmp(action,tau_actions[i]))
    {
      return true;
    }
  }
  return false;
}

static
bool is_tau_mact(atermpp::aterm_appl const& mact)
{
  mcrl2::lps::multi_action m(mact);

  for (mcrl2::lps::action_list::const_iterator i = m.actions().begin(); i != m.actions().end(); ++i)
  {
    if (is_tau_action(std::string(i->label().name()).c_str()))
    {
      return true;
    }
  }

  return false;
}

SVCstateIndex ReadData(void)
{
  SVCstateIndex fromState, toState, initState;
  SVClabelIndex label;
  SVCparameterIndex parameter;
//   ATerm term_tau = (ATerm) gsMakeMultAct(ATmakeList0());
  if (traceLevel>0)
  {
    Info(inFile);
  }
  nstate = SVCnumStates(inFile);
  nlabel = SVCnumLabels(inFile) + 1; // +1 for tau label
  if (classes)
  {
    npar = SVCnumParameters(inFile);
  }
  AllocData();
  label_tau = nlabel-1;
  label_name[label_tau] = (ATerm) gsMakeMultAct(ATmakeList0());
  while (SVCgetNextTransition(inFile, &fromState, &label, &toState, &parameter))
  {
    ATermAppl label_term = (ATermAppl) SVClabel2ATerm(inFile,label);
    if (!gsIsMultAct(label_term))
    {
      label_term = (ATermAppl) ATgetArgument((ATermAppl) label_term, 0);
    }
    if (is_tau_mact(label_term))
    {
      label = label_tau;
    }
    ATerm name = label_name[label];
    if (!name)
    {
      name = (ATerm) gsSortMultAct(label_term);
      for (int i=0; i<nlabel; i++)
      {
        if (ATisEqual(label_name[i],name))
        {
          label = i;
          break;
        }
      }
      label_name[label] = name;
    }
    if (classes)
    {
      ATerm parname = par_name[parameter];
      if (!parname) parname = par_name[parameter] =
                                  SVCparameter2ATerm(inFile,parameter);
    }
    UpdateLabArray(toState, label);
    if (classes)
    {
      UpdateParArray(fromState, parameter);
    }
    UpdateTable(lab_src_tgt[label], fromState, toState);
    UpdateTable(lab_tgt_src[label], toState, fromState);
  }
  initState =  SVCgetInitialState(inFile);
  if (classes == 0 && readIndex[0] && SVCclose(inFile)<0)
  {
    fprintf(stderr, "File trailer corrupt...\n");
  }
  return initState;
}

static int Recode(int label)
{
  int n = SVCnumLabels(inFile+1), m = SVCnumLabels(inFile), i;
  static int* newlabel = NULL, pt = 0;
  ATerm name = NULL;
  if (!newlabel)
  {
    if (!(newlabel = (int*) calloc(n, sizeof(int))))
    {
      throw mcrl2::runtime_error("No allocation of newlabel (" + to_string(n) + ")");
    }
    for (i=0; i<n; i++)
    {
      newlabel[i] = -1;
    }
    pt = m;
  }
  if (label == -1)
  {
    free(newlabel);
    return -1;
  }
  if (newlabel[label]>=0)
  {
    return newlabel[label];
  }
  name = SVClabel2ATerm(inFile+1,label);
  if (ATisEqual(label_name[label] , name))
  {
    return label;
  }
  for (i=0; i<m; i++)
  {
    if (ATisEqual(label_name[i],name))
    {
      break;
    }
  }
  if (i< m)
  {
    newlabel[label]=i;
    return i;
  }
  newlabel[label] = pt;
  return pt++;
}

void ReadCompareData(SVCstateIndex* init1, SVCstateIndex* init2)
{
  SVCstateIndex fromState, toState, offset = SVCnumStates(inFile);
  SVClabelIndex label;
  SVCparameterIndex parameter;
  ATerm term_tau = (ATerm) gsMakeMultAct(ATmakeList0());
  if (traceLevel>0)
  {
    Info(inFile);
  }
  nstate = SVCnumStates(inFile)+SVCnumStates(inFile+1);
  nlabel = SVCnumLabels(inFile)+SVCnumLabels(inFile+1);
  AllocData();
  while (SVCgetNextTransition(inFile, &fromState, &label, &toState, &parameter))
  {
    ATerm name = label_name[label];
    if (!name)
    {
      name = label_name[label] = SVClabel2ATerm(inFile,label);
    }
    if (label_tau < 0 && ATisEqual(name, term_tau))
    {
      label_tau =  label;
    }
    UpdateLabArray(toState, label);
    UpdateTable(lab_src_tgt[label], fromState, toState);
    UpdateTable(lab_tgt_src[label], toState, fromState);
  }
  *init1 =  SVCgetInitialState(inFile);
  if (readIndex[0])
    if (SVCclose(inFile)<0)
    {
      fprintf(stderr, "File trailer corrupt...\n");
    }
  /* Second file */
  if (traceLevel>0)
  {
    Info(inFile+1);
  }
  while (SVCgetNextTransition(inFile+1, &fromState, &label, &toState, &parameter))
  {
    int label0 = label;
    label = Recode(label0);
    {
      ATerm name = label_name[label];
      if (!name)
      {
        name = label_name[label] = SVClabel2ATerm(inFile+1,label0);
      }
      if (label_tau < 0 && ATisEqual(name, term_tau))
      {
        label_tau =  label;
      }
      UpdateLabArray(toState + offset, label);
      UpdateTable(lab_src_tgt[label], fromState +offset, toState + offset);
      UpdateTable(lab_tgt_src[label], toState + offset, fromState +offset);
    }
  }
  Recode(-1);
  *init2 =  SVCgetInitialState(inFile+1) + offset;
  if (readIndex[1])
    if (SVCclose(inFile+1)<0)
    {
      fprintf(stderr, "File trailer corrupt...\n");
    }
}

static ATermList Union(ATermList t1s, ATermList t2s)
{
  ATermList result = t2s;
  for (; !ATisEmpty(t1s); t1s=ATgetNext(t1s))
  {
    ATerm t1 = ATgetFirst(t1s);
    if (ATindexOf(t2s, t1,0)==ATERM_NON_EXISTING_POSITION)
    {
      result = ATinsert(result, t1);
    }
  }
  return result;
}

static ATerm BlockCode(int b)
{
  static ATermIndexedSet indeks = NULL;
  size_t d;
  bool nnew;
  if (b< 0)
  {
    ATindexedSetDestroy(indeks);
    indeks = NULL;
    return NULL;
  }
  if (!indeks)
  {
    indeks = ATindexedSetCreate(INITSIZE, MAX_LOAD_PCT);
  }
  d = ATindexedSetPut(indeks, (ATerm) ATmakeInt(b), &nnew);
  assert(d< (size_t)1<<(sizeof(int)*8-1));
  return (ATerm) ATmakeInt((int)d);
}

static ATermList  BlockNumbers(ATermList sources)
{
  ATermList result = ATempty;
  for (; !ATisEmpty(sources); sources=ATgetNext(sources))
  {
    int source = ATgetInt((ATermInt) ATgetFirst(sources));
    ATerm block = BlockCode(blockref[source]);
    if (ATindexOf(result, block,0)==ATERM_NON_EXISTING_POSITION)
    {
      result = ATinsert(result, block);
    }
  }
  return result;
}

static
void GetBlockBoundaries(SVCint b, SVCstateIndex* left, SVCstateIndex* right)
{
  *left = Pi[b].left;
  *right = Pi[b].right;
}

static void print_state(FILE* f,ATerm state)
{
  size_t arity = ATgetArity(ATgetAFun((ATermAppl) state));
  fprintf(f,"[");
  for (size_t i = 0; i<arity; i++)
  {
    if (i == 0)
    {
      fprintf(f,"%s",mcrl2::core::pp(ATgetArgument((ATermAppl) state,i)).c_str());
    }
    else
    {
      fprintf(f,",%s",mcrl2::core::pp(ATgetArgument((ATermAppl) state,i)).c_str());
    }
  }
  fprintf(f,"]");
}

static void TransitionsGoingToBlock(SVCint b, ATermList* newlab)
{
  SVCstateIndex left, right, i;
  int newb = ATgetInt((ATermInt) BlockCode(b));
  ATerm bb = (ATerm) ATmakeInt(newb);
  ATermList newlabels = ATempty;
  GetBlockBoundaries(b, &left, &right);
  if (classes) fprintf(stdout,
                         "--------------------------- block %d --------------------------\n", (int) b);
  for (i = left; i < right; i++)
  {
    ATermList labels = lab[s[i]], pars = ATempty;
    ATerm ss = (ATerm) ATmakeInt(s[i]);
    if (classes)
    {
      print_state(stdout,SVCstate2ATerm(inFile,s[i]));
      fprintf(stdout, "\n");
    }
    for (; !ATisEmpty(labels); labels = ATgetNext(labels))
    {
      int label = ATgetInt((ATermInt) ATgetFirst(labels));
      ATermList val = (ATermList) ATtableGet(lab_src_tgt[label], bb);
      ATermList sources = (ATermList) ATtableGet(lab_tgt_src[label], ss);
      ATermList newsources = BlockNumbers(sources);
      if (val)
      {
        newsources = Union(val, newsources);
      }
      if (omitTauLoops && label_tau == label)
      {
        newsources = ATremoveElement(newsources, bb);
      }
      if (!val || !ATisEqual(val, newsources))
      {
        ATtablePut(lab_src_tgt[label], bb, (ATerm) newsources);
      }
      if (ATindexOf(newlabels, ATgetFirst(labels),0)==ATERM_NON_EXISTING_POSITION)
      {
        newlabels = ATinsert(newlabels, ATgetFirst(labels));
      }
    }
    if (classes && npar > 1)
    {
      pars = par[s[i]];
      std::cout << "Summands:\t";
      for (; !ATisEmpty(pars); pars=ATgetNext(pars))
      {
        std::cout << atermpp::aterm(par_name[ATgetInt((ATermInt) ATgetFirst(pars))]);
      }
      std::cout << std::endl;
    }
  }
  newlab[newb] = newlabels;
}

static void SwapClearTables(void)
{
  int i;
  for (i=0; i<nlabel; i++)
  {
    ATermTable swap = lab_tgt_src[i];
    ATtableReset(swap);
    lab_tgt_src[i] = lab_src_tgt[i];
    lab_src_tgt[i] = swap;
  }
}

static SVCstateIndex MakeEquivalenceClasses(SVCstateIndex initState,
    ATermList blocks)
{
  int i;
  ATermList* newlab = NULL;
  int result = -1;
  n_states = ATgetLength(blocks);
  if (!(newlab = (ATermList*) calloc(n_states,  sizeof(ATermList))))
  {
    throw mcrl2::runtime_error("Cannot allocate array with [labels] of size " + to_string(n_states));
  }
  ATprotectArray((ATerm*) newlab, n_states);
  for (i=0; i<nlabel; i++)
  {
    ATtableReset(lab_src_tgt[i]);
  }
  for (; !ATisEmpty(blocks); blocks=ATgetNext(blocks))
  {
    int b = ATgetInt((ATermInt) ATgetFirst(blocks));
    TransitionsGoingToBlock(b, newlab);
  }
  SwapClearTables();
  ATunprotectArray((ATerm*) lab);
  free(lab);
  lab = newlab;
  for (i=0; i<(ssize_t)n_states; i++)
  {
    ATerm bb = (ATerm) ATmakeInt((int)i);
    ATermList labels = lab[i];

    for (; !ATisEmpty(labels); labels=ATgetNext(labels))
    {
      int label = ATgetInt((ATermInt) ATgetFirst(labels));
      ATermList sources = (ATermList) ATtableGet(lab_tgt_src[label], bb);
      for (; !ATisEmpty(sources); sources=ATgetNext(sources))
      {
        ATermList tgts = (ATermList)
                         ATtableGet(lab_src_tgt[label],ATgetFirst(sources));
        if (!tgts)
          ATtablePut(lab_src_tgt[label], ATgetFirst(sources),
                     (ATerm) ATmakeList1(bb));
        else
        {
          if (ATindexOf(tgts, ATgetFirst(sources), 0)==ATERM_NON_EXISTING_POSITION)
          {
            tgts = ATinsert(tgts, ATgetFirst(sources));
          }
          ATtablePut(lab_src_tgt[label], ATgetFirst(sources),(ATerm) tgts);
        }
      }
    }
  }
  result = ATgetInt((ATermInt) BlockCode(blockref[initState]));
  nstate = static_cast<SVCint>(n_states);
  /* Pi_pt = 0;
  n_partitions = 0; */
  for (i=0; i<nstate; i++)
  {
    mark[i] = false;
    s[i] = i;
    blockref[i] = 0;
  }
  return (SVCstateIndex) result;
}

static int WriteTransitions(void)
{
  int b, n_tau_transitions = 0;
  SVCbool nnew;
  for (b=0; b<nstate; b++)
  {
    ATerm bname = (ATerm) ATmakeInt(b);
    ATermList labels = lab[b];
    SVCstateIndex toState=SVCnewState(outFile, bname, &nnew);
    for (; !ATisEmpty(labels); labels = ATgetNext(labels))
    {
      int label = ATgetInt((ATermInt) ATgetFirst(labels));
      ATerm action = label_name[label];
      ATermList sources =
        (ATermList) ATtableGet(lab_tgt_src[label], bname);
      if (!ATisEmpty(sources))
      {
        SVClabelIndex labelno = SVCnewLabel(outFile, action ,&nnew);
        for (; !ATisEmpty(sources); sources=ATgetNext(sources))
        {
          SVCstateIndex fromState=SVCnewState(outFile, ATgetFirst(sources),
                                              &nnew);
          SVCparameterIndex parameter=
            SVCnewParameter(outFile, (ATerm)ATmakeList0(), &nnew);
          SVCputTransition(outFile, fromState, labelno, toState, parameter);
          n_transitions++;
          if (label == label_tau)
          {
            n_tau_transitions++;
          }
        }
      }
    }
  }
  return n_tau_transitions;
}

static ATermList  StableBlockNumbers(void)
/* returns a list of the block numbers of all stable blocks */
{
  ATermList result = ATempty;
  int i, cnt = 0;
  for (i = n_partitions; i>=0; --i)
    if (Pi[i].mode==STABLE)
    {
      result = (cnt++, ATinsert(result, (ATerm) ATmakeInt(i)));
    }
  return result;
}

<<<<<<< HEAD
=======
static
>>>>>>> a907a07f
SVCstateIndex ReturnEquivalenceClasses(SVCstateIndex initState, bool
                                       deleteTauLoops)
{
  ATermList blocks = StableBlockNumbers();
  omitTauLoops = deleteTauLoops;
<<<<<<< HEAD
  {
    SVCstateIndex result =  MakeEquivalenceClasses(initState, blocks);
    BlockCode(-1);
    return result;
  }
=======

  SVCstateIndex result =  MakeEquivalenceClasses(initState, blocks);
  BlockCode(-1);
  return result;
>>>>>>> a907a07f
}

int WriteData(SVCstateIndex initState, int omit_tauloops)
{
  static char buf[1024];
  SVCbool nnew;
  int n_tau_transitions;
  SVCstateIndex newState = SVCnewState(outFile,
                                       (ATerm) ATmakeInt(ReturnEquivalenceClasses(initState, omit_tauloops?true:false)), &nnew);
  SVCsetInitialState(outFile, newState);
  SVCsetType(outFile, const_cast< char* >("mCRL2"));
  SVCsetCreator(outFile, const_cast< char* >("ltsmin"));
  n_tau_transitions = WriteTransitions();
  if (omit_tauloops == DELETE_TAULOOPS)
  {
    sprintf(buf,
            "branching bisimulation equivalence classes with %d nonsilent tau transitions",
            n_tau_transitions);
  }
  else
  {
    sprintf(buf, "strong bisimulation equivalence classes");
  }

  SVCsetComments(outFile, buf);
  if (traceLevel)
  {
    fprintf(stderr, "Info output file: \n");
  }
  if (traceLevel)
  {
    Info(outFile);
  }
  if (SVCclose(outFile)<0)
  {
    fprintf(stderr, "File trailer corrupt...\n");
  }
  return EXIT_OK;
}


size_t state_arity = (size_t)-1; // Yikes... why is this declared here?
ATerm* state_args;
AFun state_afun;

<<<<<<< HEAD
=======
static
>>>>>>> a907a07f
SVCstateIndex get_new_state(SVCfile* in, SVCstateIndex s)
{
  ATermAppl state = (ATermAppl) SVCstate2ATerm(in,s);

  if (state_arity != (size_t)(-1))
  {
    state_arity = ATgetArity(ATgetAFun(state));
    state_args = (ATerm*) malloc((state_arity+1)*sizeof(ATerm));
    state_afun = ATmakeAFun(ATgetName(ATgetAFun(state)),state_arity+1,false);
  }

  assert(state_arity != (size_t)(-1));
  for (size_t i=0; i<state_arity; i++)
  {
    state_args[i] = ATgetArgument(state,i);
  }
  state_args[state_arity] = (ATerm) static_cast<ATermAppl>(mcrl2::data::sort_nat::nat(blockref[s]));

  state = ATmakeApplArray(state_afun,state_args);

  SVCbool nnew;
  return SVCnewState(outFile,(ATerm) state, &nnew);
}

static
SVClabelIndex get_new_label(SVCfile* in, SVClabelIndex l)
{
  SVCbool nnew;
  return SVCnewLabel(outFile,SVClabel2ATerm(in,l), &nnew);
}

static
SVCparameterIndex get_new_param()
{
  SVCbool nnew;
  return SVCnewParameter(outFile, (ATerm)ATmakeList0(), &nnew);
}

int WriteDataAddParam(SVCfile* in, SVCstateIndex initState, int is_branching)
{
//  SVCbool nnew;
  SVCstateIndex from,to;
  SVClabelIndex lab;
  SVCparameterIndex param;

  SVCsetType(outFile, const_cast< char* >("mCRL2+info"));
  SVCsetCreator(outFile, const_cast< char* >("ltsmin2"));

  SVCstateIndex init = SVCgetInitialState(in);
  ReturnEquivalenceClasses(initState,is_branching?true:false);

  SVCsetInitialState(outFile, get_new_state(in,init));

  SVCparameterIndex new_param = get_new_param();
  while (SVCgetNextTransition(in,&from,&lab,&to,&param))
  {
    SVCstateIndex new_from = get_new_state(in,from);
    SVCstateIndex new_to = get_new_state(in,to);
    SVClabelIndex new_lab = get_new_label(in,lab);
    SVCputTransition(outFile,new_from,new_lab,new_to,new_param);
  }

  SVCclose(outFile);

  return EXIT_OK;
}<|MERGE_RESOLUTION|>--- conflicted
+++ resolved
@@ -18,10 +18,7 @@
 using namespace mcrl2::core;
 using namespace mcrl2::core::detail;
 using namespace mcrl2::utilities;
-<<<<<<< HEAD
-=======
 using namespace mcrl2::log;
->>>>>>> a907a07f
 
 /* Data definition */
 
@@ -854,27 +851,16 @@
   return result;
 }
 
-<<<<<<< HEAD
-=======
 static
->>>>>>> a907a07f
 SVCstateIndex ReturnEquivalenceClasses(SVCstateIndex initState, bool
                                        deleteTauLoops)
 {
   ATermList blocks = StableBlockNumbers();
   omitTauLoops = deleteTauLoops;
-<<<<<<< HEAD
-  {
-    SVCstateIndex result =  MakeEquivalenceClasses(initState, blocks);
-    BlockCode(-1);
-    return result;
-  }
-=======
 
   SVCstateIndex result =  MakeEquivalenceClasses(initState, blocks);
   BlockCode(-1);
   return result;
->>>>>>> a907a07f
 }
 
 int WriteData(SVCstateIndex initState, int omit_tauloops)
@@ -920,10 +906,7 @@
 ATerm* state_args;
 AFun state_afun;
 
-<<<<<<< HEAD
-=======
 static
->>>>>>> a907a07f
 SVCstateIndex get_new_state(SVCfile* in, SVCstateIndex s)
 {
   ATermAppl state = (ATermAppl) SVCstate2ATerm(in,s);
