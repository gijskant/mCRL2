// Author(s): Jeroen van der Wulp
// Copyright: see the accompanying file COPYING or copy at
// https://svn.win.tue.nl/trac/MCRL2/browser/trunk/COPYING
//
// Distributed under the Boost Software License, Version 1.0.
// (See accompanying file LICENSE_1_0.txt or copy at
// http://www.boost.org/LICENSE_1_0.txt)

#include "boost.hpp" // precompiled headers

#include <algorithm>
#include <functional>

#include <boost/asio/ip/address.hpp>
#include <boost/bind.hpp>
#include <boost/ref.hpp>
#include <boost/foreach.hpp>
#include <boost/thread/recursive_mutex.hpp>

#include <tipi/detail/transport/detail/transporter.ipp>
#include <tipi/detail/transport/detail/transceiver.ipp>
#include <tipi/detail/transport/detail/socket_listener.hpp>
#include <tipi/detail/transport/detail/direct_transceiver.hpp>
#include <tipi/detail/transport/detail/socket_transceiver.hpp>

namespace transport {

  /**
   * \param[in] d the data to be sent
   **/
  void transporter_impl::send(const std::string& d) {
    boost::recursive_mutex::scoped_lock l(lock);

    for (connection_list::const_iterator i = connections.begin(); i != connections.end(); ++i) {
      (*i)->send(d);
    }
  }

  /**
   * \param[in] s stream that contains the data to be sent
   **/
  void transporter_impl::send(std::istream& s) {
    boost::recursive_mutex::scoped_lock l(lock);

    for (connection_list::const_iterator i = connections.begin(); i != connections.end(); ++i) {
      (*i)->send(s);
    }
  }

  /**
   * \param[in,out] t the transporter to relay the connection to
   * \param[in] c the transceiver that represents the local end point of the connection
   **/
  void transporter_impl::relay_connection(transporter* t, basic_transceiver* c) {
    assert(t != 0);

    boost::recursive_mutex::scoped_lock l(lock);
    boost::recursive_mutex::scoped_lock tl(t->impl->lock);

    t->impl->associate(t->impl,c);
  }

  size_t transporter_impl::number_of_connections() const {
    return connections.size();
  }

  transporter_impl::~transporter_impl() {
    boost::recursive_mutex::scoped_lock l(lock);

    /* Shutdown listeners */
    for (listener_list::iterator i = listeners.begin(); i != listeners.end(); ++i) {
      (*i)->shutdown();
    }

    /* Disconnect all peers */
    disconnect();
  }

  /**
   * \param[in] t shared pointer for the local object
   * \param[in] p the peer to connect to
   **/
  void transporter_impl::connect(boost::shared_ptr < basic_transceiver > const& c, boost::shared_ptr < transporter_impl >& p) {
    boost::recursive_mutex::scoped_lock pl(p->lock);
    p->connections.push_back(c);

    boost::recursive_mutex::scoped_lock l(lock);
    connections.push_back(basic_transceiver::ptr(new direct_transceiver(p, boost::dynamic_pointer_cast< direct_transceiver > (c))));
  }

  /**
   * \param[in] a an address
   * \param[in] p a port
   **/
  void transporter_impl::connect(boost::shared_ptr < basic_transceiver > const& c, const boost::asio::ip::address& a, short int const& p) {
    boost::recursive_mutex::scoped_lock l(lock);

    boost::dynamic_pointer_cast < socket_transceiver > (c)->connect(a, p);

    connections.push_back(c);
  }

  /**
   * \param[in] h a hostname
   * \param[in] p a port
   **/
  void transporter_impl::connect(boost::shared_ptr < basic_transceiver > const& c, const std::string& h, short int const& p) {
    boost::recursive_mutex::scoped_lock l(lock);

    boost::dynamic_pointer_cast < socket_transceiver > (c)->connect(h, p);

    connections.push_back(c);
  }

  /**
   * \param[in] t the connection to associate with this transporter
   **/
  void transporter_impl::associate(boost::shared_ptr < transporter_impl > const& c, const basic_transceiver::ptr& t) {
    assert(c.get() == this);

    boost::recursive_mutex::scoped_lock l(lock);

    const basic_transceiver* p = t.get();

    connection_list::iterator i = std::find_if(connections.begin(), connections.end(),
                      boost::bind(std::equal_to< const basic_transceiver* >(), p,
                              boost::bind(&basic_transceiver::ptr::get, _1)));

    if (i == connections.end()) {
      connections.push_back(t);

      t->owner = c;
    }
  }

  /**
   * \param[in] t the transceiver that identifies the connection to be severed
   *
   * \return a shared pointer to the transceiver that is removed
   **/
  boost::shared_ptr< basic_transceiver > transporter_impl::disassociate(basic_transceiver* t) {
    boost::recursive_mutex::scoped_lock l(lock);

    if (t->owner.lock().get() != 0) {
      assert(t->owner.lock().get() == this);

      for (connection_list::iterator i = connections.begin(); i != connections.end(); ++i) {
        if (i->get() == t) {
          boost::shared_ptr< basic_transceiver > target(*i);

          connections.erase(i);

          t->owner.reset();

          on_disconnect(target.get());

          return target;
        }
      }
    }

    return boost::shared_ptr< basic_transceiver >();
  }

  /**
   * \param[in] t the transceiver that identifies the connection to be associated
   * \pre t->owner != 0 && t->owner != this
   **/
  void transporter_impl::associate(boost::shared_ptr < transporter_impl > const& c, basic_transceiver* t) {
    assert(c.get() == this);

    boost::shared_ptr < transporter_impl > cc(t->owner.lock());

    assert(cc.get() != 0);

    if (t->owner.lock().get() != this) {
      boost::recursive_mutex::scoped_lock l(lock);
      boost::recursive_mutex::scoped_lock ll(cc->lock);

      for (connection_list::iterator i = cc->connections.begin(); i != cc->connections.end(); ++i) {
        if (t == (*i).get()) {
          connections.push_back(*i);

          cc->connections.erase(i);

          break;
        }
      }

      t->owner = c;
    }
  }

  void transporter_impl::disconnect() {
    boost::recursive_mutex::scoped_lock l(lock);

    for (connection_list::const_iterator i = connections.begin(); i != connections.end(); ++i) {
      basic_transceiver* p = (*i).get();

<<<<<<< HEAD
      p->owner = 0;
=======
      p->owner.reset();
>>>>>>> 5efd6a35

      p->disconnect(*i);
    }

    connections.clear();
  }

  /**
   * \param[in] t the local endpoint (transceiver) to disconnect
   * \return whether a connection was broken (otherwise it did not exist)
   **/
  bool transporter_impl::disconnect(basic_transceiver const& t) {
    for (connection_list::iterator i = connections.begin(); i != connections.end(); ++i) {
      if ((*i).get() == &t) {
        (*i)->owner.reset();
        (*i)->disconnect(*i);

        connections.erase(i);

        return true;
      }
    }

<<<<<<< HEAD
    (*i)->owner = 0;
    (*i)->disconnect(*i);

    connections.erase(i);
=======
    return false;
>>>>>>> 5efd6a35
  }

  /**
   * \param[in] m the directly connected peer
   * \return whether a connection was broken (otherwise it did not exist)
   **/
  bool transporter_impl::disconnect(transporter_impl const* m) {
    using namespace boost;

    boost::recursive_mutex::scoped_lock l(lock);

    for (connection_list::iterator i = connections.begin(); i != connections.end(); ++i) {
      if ((*i)->get_owner() == m) {
        (*i)->owner.reset();
        (*i)->disconnect(*i);

        connections.erase(i);

<<<<<<< HEAD
    if (i != connections.end()) {
      (*i)->owner = 0;
      (*i)->disconnect(*i);

      connections.erase(i);
=======
        return true;
      }
>>>>>>> 5efd6a35
    }

    return false;
  }

  /**
   * \param[in] a an address
   * \param[in] p a port
   **/
  void transporter_impl::add_listener(boost::shared_ptr < transporter_impl > const& c, const boost::asio::ip::address& a, short int const& p) {
    basic_listener::ptr new_listener(new socket_listener(c, a, p));

    listeners.push_back(new_listener);

    reinterpret_cast < socket_listener* > (new_listener.get())->activate(new_listener);
  }

  /**
   * \param[in] a an address
   * \param[in] p a port
   **/
  void transporter_impl::add_listener(boost::shared_ptr < transporter_impl > const& c, std::string const& a, short int const& p) {
    basic_listener::ptr new_listener(new socket_listener(c, boost::asio::ip::address_v4::from_string(a), p));

    listeners.push_back(new_listener);

    reinterpret_cast < socket_listener* > (new_listener.get())->activate(new_listener);
  }

  /**
   * \param[in] n the number of the listener that is to be removed
   **/
  void transporter_impl::remove_listener(size_t n) {
    assert(n < listeners.size());

    listener_list::iterator i = listeners.begin();

    while (0 < n) {
      --n;

      ++i;
    }

    if (i != listeners.end()) {
      (*i)->shutdown();

      listeners.erase(i);
    }
  }

  transporter::transporter(boost::shared_ptr < transporter_impl > const& c) : impl(c) {
  }

  size_t transporter::number_of_listeners() const {
    return (impl->listeners.size());
  }

  size_t transporter::number_of_connections() const {
    boost::recursive_mutex::scoped_lock l(impl->lock);

    return (impl->connections.size());
  }

  /**
   * \param[in] p the peer to connect to
   **/
  void transporter::connect(transporter& p) {
    boost::shared_ptr < basic_transceiver > c(new direct_transceiver(impl));

    impl->connect(c,p.impl);
  }

  /**
   * \param[in] a a hostname or IP address
   * \param[in] p a port
   **/
  void transporter::connect(std::string const& a, short int const& p) {
    basic_transceiver::ptr c(socket_transceiver::create(impl));

    try {
      if (a.empty()) {
        impl->connect(c,boost::asio::ip::address_v4::loopback(),p);
      }
      else {
        impl->connect(c,boost::asio::ip::address::from_string(a),p);
      }
    }
    catch (...) {
      impl->connect(c,a,p);
    }
  }

  void transporter::disconnect() {
    impl->disconnect();
  }

  /**
   * \param[in] t the local endpoint to disconnect from
   **/
  bool transporter::disconnect(basic_transceiver const& t) {
    return impl->disconnect(t);
  }

  /**
   * \param[in] m the local transporter to disconnect from
   **/
  bool transporter::disconnect(transporter& m) {
    return impl->disconnect(m.impl.get());
  }

  /**
   * \param[in] a a hostname or IP address
   * \param[in] p a port
   **/
  void transporter::add_listener(std::string const& a, short int const& p) {
    try {
      if (a.empty()) {
        impl->add_listener(impl, boost::asio::ip::address_v4::any(), p);
      }
      else {
        impl->add_listener(impl, boost::asio::ip::address::from_string(a), p);
      }
    }
    catch (...) {
      if (a.empty()) {
        impl->add_listener(impl, boost::asio::ip::address_v4::loopback(), p);
      }
      else {
        impl->add_listener(impl, a, p);
      }
    }
  }

  /**
   * \param[in] n the number of the listener that is to be removed
   **/
  void transporter::remove_listener(size_t n) {
    impl->remove_listener(n);
  }

  /**
   * \param[in] d the data to be sent
   **/
  void transporter::send(const std::string& d) {
    impl->send(d);
  }

  /**
   * \param[in] s stream that contains the data to be sent
   **/
  void transporter::send(std::istream& s) {
    impl->send(s);
  }

  /**
   * \param[in,out] t the transporter to relay the connection to
   * \param[in] c the transceiver that represents the local end point of the connection
   **/
  void transporter::relay_connection(transporter* t, basic_transceiver* c) {
    impl->relay_connection(t,c);
  }

  std::string transporter::get_local_host() {
    return (socket_transceiver::get_local_host());
  }
}
<|MERGE_RESOLUTION|>--- conflicted
+++ resolved
@@ -197,11 +197,7 @@
     for (connection_list::const_iterator i = connections.begin(); i != connections.end(); ++i) {
       basic_transceiver* p = (*i).get();
 
-<<<<<<< HEAD
-      p->owner = 0;
-=======
       p->owner.reset();
->>>>>>> 5efd6a35
 
       p->disconnect(*i);
     }
@@ -225,14 +221,7 @@
       }
     }
 
-<<<<<<< HEAD
-    (*i)->owner = 0;
-    (*i)->disconnect(*i);
-
-    connections.erase(i);
-=======
     return false;
->>>>>>> 5efd6a35
   }
 
   /**
@@ -251,16 +240,8 @@
 
         connections.erase(i);
 
-<<<<<<< HEAD
-    if (i != connections.end()) {
-      (*i)->owner = 0;
-      (*i)->disconnect(*i);
-
-      connections.erase(i);
-=======
         return true;
       }
->>>>>>> 5efd6a35
     }
 
     return false;
