project toolset/diagraphica ;

tool diagraphica
      : [ glob *.cpp ]
        /libraries/utilities//spinctrlfloat
        /libraries/utilities//colorbutton
<<<<<<< HEAD
        /libraries/utilities//command_line_interfacing
=======
>>>>>>> 3fb7bde6
        /libraries//core
        /libraries//lts
        /libraries//ticpp
      : <squadt-connectivity>implemented
        <wx>gl
      ;<|MERGE_RESOLUTION|>--- conflicted
+++ resolved
@@ -4,10 +4,6 @@
       : [ glob *.cpp ]
         /libraries/utilities//spinctrlfloat
         /libraries/utilities//colorbutton
-<<<<<<< HEAD
-        /libraries/utilities//command_line_interfacing
-=======
->>>>>>> 3fb7bde6
         /libraries//core
         /libraries//lts
         /libraries//ticpp
