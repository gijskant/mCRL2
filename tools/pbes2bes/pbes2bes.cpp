--- conflicted
+++ resolved
@@ -53,11 +53,8 @@
 #include "mcrl2/bes/bes_deprecated.h"
 #include "mcrl2/bes/boolean_equation_system.h"
 #include "mcrl2/bes/bes2pbes.h"
-<<<<<<< HEAD
-=======
 #include "mcrl2/bes/io.h"
 #include "mcrl2/pbes/io.h"
->>>>>>> a907a07f
 #include "mcrl2/pbes/find.h"
 #include "mcrl2/pbes/detail/instantiate_global_variables.h"
 #include "mcrl2/atermpp/aterm_init.h"
@@ -208,28 +205,8 @@
 
       // load the pbes
       mcrl2::pbes_system::pbes<> p;
-<<<<<<< HEAD
-      try
-      {
-        p.load(m_input_filename);
-      }
-      catch (mcrl2::runtime_error& e)
-      {
-        try
-        {
-          mcrl2::bes::boolean_equation_system<> b;
-          b.load(m_input_filename);
-          p = mcrl2::bes::bes2pbes(b);
-        }
-        catch (mcrl2::runtime_error&) // Throw original exception after trying both pbes and bes fails
-        {
-          throw(e);
-        }
-      }
-=======
       load_pbes(p, input_filename(), pbes_input_format());
 
->>>>>>> a907a07f
       pbes_system::normalize(p);
       pbes_system::detail::instantiate_global_variables(p);
       // data rewriter
