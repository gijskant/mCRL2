--- conflicted
+++ resolved
@@ -33,11 +33,8 @@
   mcrl2_lps
   mcrl2_lts
   mcrl2_utilities
-<<<<<<< HEAD
-=======
   mcrl2_syntax
   dparser
->>>>>>> a907a07f
 )
 
 # install target:
