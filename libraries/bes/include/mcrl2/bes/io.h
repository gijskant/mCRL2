// Author(s): Wieger Wesselink
// Copyright: see the accompanying file COPYING or copy at
// https://svn.win.tue.nl/trac/MCRL2/browser/trunk/COPYING
//
// Distributed under the Boost Software License, Version 1.0.
// (See accompanying file LICENSE_1_0.txt or copy at
// http://www.boost.org/LICENSE_1_0.txt)
//
/// \file mcrl2/bes/io.h
/// \brief add your file description here.

#ifndef MCRL2_BES_IO_H
#define MCRL2_BES_IO_H

#include <fstream>
#include <iostream>
#include <map>
#include <utility>
#include <iostream>
#include <string>
#include <algorithm>
#include <functional>
#include "mcrl2/bes/boolean_equation_system.h"
#include "mcrl2/bes/normal_forms.h"
<<<<<<< HEAD
=======
#include "mcrl2/bes/bes2pbes.h"
#include "mcrl2/bes/print.h"
#include "mcrl2/bes/pg_parse.h"
#include "mcrl2/pbes/file_formats.h"
#include "mcrl2/pbes/is_bes.h"
#include "mcrl2/pbes/pbesinstconversion.h"
>>>>>>> a907a07f
#include "mcrl2/utilities/logger.h"
#include "mcrl2/utilities/text_utility.h"
#include "mcrl2/exception.h"

namespace mcrl2
{

namespace bes
{

/// \brief Convert a BES expression to cwi format.
template <typename Expression, typename VariableMap>
std::string bes_expression2cwi(const Expression& p, const VariableMap& variables)
{
  typedef typename core::term_traits<Expression> tr;

  std::string result;
  if (tr::is_true(p))
  {
    result = "T";
  }
  else if (tr::is_false(p))
  {
    result = "F";
  }
  else if (tr::is_and(p))
  {
    std::string left = bes_expression2cwi(tr::left(p), variables);
    std::string right = bes_expression2cwi(tr::right(p), variables);
    result = "(" + left + "&" + right + ")";
  }
  else if (tr::is_or(p))
  {
    std::string left = bes_expression2cwi(tr::left(p), variables);
    std::string right = bes_expression2cwi(tr::right(p), variables);
    result = "(" + left + "|" + right + ")";
  }
  else if (tr::is_prop_var(p))
  {
    typename VariableMap::const_iterator i = variables.find(tr::name(p));
    if (i == variables.end())
    {
      throw mcrl2::runtime_error("Found undeclared variable in bes_expression2cwi: " + tr::pp(p));
    }
    std::stringstream out;
    out << "X" << i->second;
    result = out.str();
  }
  else
  {
    throw mcrl2::runtime_error("Unknown expression encountered in bes_expression2cwi: " + tr::pp(p));
  }
  return result;
}

/// \brief Save a sequence of BES equations in CWI format to a stream.
template <typename Iter>
void bes2cwi(Iter first, Iter last, std::ostream& out)
{
  typedef typename std::iterator_traits<Iter>::value_type equation_type;
  typedef typename equation_type::term_type term_type;
  typedef typename core::term_traits<term_type> tr;
  typedef typename tr::string_type string_type;

  // Number the variables of the equations 0, 1, ... and put them in the map variables.
  std::map<string_type, int> variables;
  int index = 1;
  for (Iter i = first; i != last; ++i)
  {
    variables[i->variable().name()] = index++;
  }

  for (Iter i = first; i != last; ++i)
  {
    out << (i->symbol().is_mu() ? "min" : "max")
        << " "
        << "X" << variables[i->variable().name()]
        << "="
        << bes_expression2cwi(i->formula(), variables)
        << "\n";
  }
}

/// \brief Save a sequence of BES equations in CWI format to a file.
template <typename Iter>
void bes2cwi(Iter first, Iter last, const std::string& outfilename)
{
  if (outfilename == "-" || outfilename.empty())
  {
    bes2cwi(first, last, std::cout);
  }
  else
  {
    std::ofstream out(outfilename.c_str());
    if (out)
    {
      bes2cwi(first, last, out);
    }
    else
    {
      throw mcrl2::runtime_error("could not open file " + outfilename);
    }
  }
}

/// \brief Convert a sequence of Boolean variables to PGSolver format.
template <typename Iter, typename VariableMap>
std::string boolean_variables2pgsolver(Iter first, Iter last, const VariableMap& variables)
{
  typedef typename Iter::value_type expression_type;
  typedef typename core::term_traits<expression_type> tr;

  std::set<int> variables_int;
  for (Iter i = first; i != last; ++i)
  {
    assert(tr::is_variable(*i));
    typename VariableMap::const_iterator j = variables.find(tr::name(*i));
    if (j == variables.end())
    {
      throw mcrl2::runtime_error("Found undeclared variable in boolean_variables2pgsolver: " + tr::pp(*i));
    }
    variables_int.insert(j->second);
  }
  return utilities::string_join(variables_int, ", ");
}

/// \brief Convert a BES expression to PGSolver format.
template <typename Expression, typename VariableMap>
std::string bes_expression2pgsolver(const Expression& p, const VariableMap& variables)
{
  typedef typename core::term_traits<Expression> tr;

  std::string result;
  if (tr::is_and(p))
  {
    atermpp::set<Expression> expressions = split_and(p);
    result = boolean_variables2pgsolver(expressions.begin(), expressions.end(), variables);
  }
  else if (tr::is_or(p))
  {
    atermpp::set<Expression> expressions = split_or(p);
    result = boolean_variables2pgsolver(expressions.begin(), expressions.end(), variables);
  }
  else if (tr::is_prop_var(p))
  {
    typename VariableMap::const_iterator i = variables.find(tr::name(p));
    if (i == variables.end())
    {
      throw mcrl2::runtime_error("Found undeclared variable in bes_expression2cwi: " + tr::pp(p));
    }
    std::stringstream out;
    out << i->second;
    result = out.str();
  }
  else
  {
    throw mcrl2::runtime_error("Unknown or unsupported expression encountered in bes_expression2cwi: " + tr::pp(p));
  }
  return result;
}

/// \brief Save a sequence of BES equations in CWI format to a stream.
template <typename Iter>
void bes2pgsolver(Iter first, Iter last, std::ostream& out, bool maxpg = true)
{
  typedef typename std::iterator_traits<Iter>::value_type equation_type;
  typedef typename equation_type::term_type term_type;
  typedef typename core::term_traits<term_type> tr;
  typedef typename tr::string_type string_type;

    // Number the variables of the equations 0, 1, ... and put them in the map variables.
    // Also store player to which variables without operand are assigned, per
    // block, in block_to_player.
    std::map<string_type, int> variables;
    int index = 0;
    std::map<int, int> block_to_player;
<<<<<<< HEAD

    bool and_in_block = false;
    int block = 0;
    fixpoint_symbol sigma = fixpoint_symbol::nu();
    for (Iter i = first; i != last; ++i)
    {
      if(i->symbol() != sigma)
      {
        block_to_player[block++] = (and_in_block)?1:0;
        and_in_block = false;
        sigma = i->symbol();
      }
      variables[i->variable().name()] = index++;
      and_in_block = and_in_block || tr::is_and(i->formula());
=======

    bool and_in_block = false;
    int block = 0;
    fixpoint_symbol sigma = fixpoint_symbol::nu();
    for (Iter i = first; i != last; ++i)
    {
      if(i->symbol() != sigma)
      {
        block_to_player[block++] = (and_in_block)?1:0;
        and_in_block = false;
        sigma = i->symbol();
      }
      variables[i->variable().name()] = index++;
      and_in_block = and_in_block || tr::is_and(i->formula());
    }
    block_to_player[block] = (and_in_block)?1:0;

    if(maxpg && block % 2 == 1)
    {
      ++block;
>>>>>>> a907a07f
    }
    block_to_player[block] = (and_in_block)?1:0;

    out << "parity " << index -1 << ";\n";

    int priority = 0;
    sigma = fixpoint_symbol::nu();
    for (Iter i = first; i != last; ++i)
    {
      if(i->symbol() != sigma)
      {
        ++priority;
        sigma = i->symbol();
      }

      out << variables[i->variable().name()]
          << " "
<<<<<<< HEAD
          << priority
=======
          << (maxpg?(block-priority):priority)
>>>>>>> a907a07f
          << " "
          << (tr::is_and(i->formula()) ? 1 : (tr::is_or(i->formula())?0:block_to_player[priority]))
          << " "
          << bes_expression2pgsolver(i->formula(), variables)
<<<<<<< HEAD
// The following is optional, print variable name for traceability.
//          << " "
//          << "\""
//          << tr::pp(i->variable())
//          << "\""
=======
#ifdef MCRL2_BES2PGSOLVER_PRINT_VARIABLE_NAMES
          << " "
          << "\""
          << tr::pp(i->variable())
          << "\""
#endif
>>>>>>> a907a07f
        << ";\n";
  }
}

/// \brief Save a sequence of BES equations in PGSolver format to a file.
template <typename Iter>
void bes2pgsolver(Iter first, Iter last, const std::string& outfilename)
{
  if (outfilename == "-" || outfilename.empty())
  {
    bes2pgsolver(first, last, std::cout);
  }
  else
  {
    std::ofstream out(outfilename.c_str());
    if (out)
    {
      bes2pgsolver(first, last, out);
    }
    else
    {
      throw mcrl2::runtime_error("could not open file " + outfilename);
    }
  }
}

// Check that the initial equation has, as a left hand side, the variable that
// has been designated as initial.
static
inline bool initial_bes_equation_corresponds_to_initial_state(const boolean_equation_system<>& bes_spec)
{
  if(is_boolean_variable(bes_spec.initial_state()))
  {
    boolean_variable init(bes_spec.initial_state());
    if(init == bes_spec.equations().begin()->variable())
    {
      return true;
    }
  }
  return false;
}

/// \brief File formats for BES and PBES are the same.
typedef pbes_system::pbes_file_format bes_file_format;
using pbes_system::pbes_file_bes;
using pbes_system::pbes_file_cwi;
using pbes_system::pbes_file_pgsolver;
using pbes_system::pbes_file_pbes;
using pbes_system::pbes_file_unknown;

/// \brief Save a BES in the format specified.
/// \param bes_spec The bes to be stored
/// \param outfilename The name of the file to which the output is stored.
/// \param output_format Determines the format in which the result is written.
/// \param aterm_ascii Determines, if output_format is bes, whether the file
///        is written is ascii format.
inline
void save_bes(const boolean_equation_system<>& bes_spec,
              const std::string& outfilename,
              const bes_file_format output_format,
              bool aterm_ascii = false)
{
  switch (output_format)
  {
    case pbes_file_bes:
    {
      if (aterm_ascii)
      {
<<<<<<< HEAD
        mCRL2log(verbose) << "Saving result in ATerm ascii format..." << std::endl;
=======
        mCRL2log(log::verbose) << "Saving result in ATerm ascii format..." << std::endl;
>>>>>>> a907a07f
        bes_spec.save(outfilename, false);
      }
      else
      {
<<<<<<< HEAD
        mCRL2log(verbose) << "Saving result in ATerm binary format..." << std::endl;
=======
        mCRL2log(log::verbose) << "Saving result in ATerm binary format..." << std::endl;
>>>>>>> a907a07f
        bes_spec.save(outfilename, true);
      }
      break;
    }
    case pbes_file_cwi:
    {
<<<<<<< HEAD
      mCRL2log(verbose) << "Saving result in CWI format..." << std::endl;
=======
      mCRL2log(log::verbose) << "Saving result in CWI format..." << std::endl;
      if(!initial_bes_equation_corresponds_to_initial_state(bes_spec))
      {
        throw mcrl2::runtime_error("The initial state " + bes::pp(bes_spec.initial_state()) + " and the left hand side of the first equation " + bes::pp(bes_spec.equations().begin()->variable()) + " do not correspond. Cannot save BES to CWI format.");
      }
>>>>>>> a907a07f
      bes::bes2cwi(bes_spec.equations().begin(), bes_spec.equations().end(), outfilename);
      break;
    }
    case pbes_file_pgsolver:
    {
<<<<<<< HEAD
      mCRL2log(verbose) << "Saving result in PGSolver format..." << std::endl;
=======
      mCRL2log(log::verbose) << "Saving result in PGSolver format..." << std::endl;
>>>>>>> a907a07f
      boolean_equation_system<> bes_spec_standard_form(bes_spec);
      make_standard_form(bes_spec_standard_form, true);
      if(!initial_bes_equation_corresponds_to_initial_state(bes_spec_standard_form))
      {
        throw mcrl2::runtime_error("The initial state " + bes::pp(bes_spec_standard_form.initial_state()) + " and the left hand side of the first equation " + bes::pp(bes_spec_standard_form.equations().begin()->variable()) + " do not correspond. Cannot save BES to PGSolver format.");
      }
      bes::bes2pgsolver(bes_spec_standard_form.equations().begin(), bes_spec_standard_form.equations().end(), outfilename);
      break;
    }
    case pbes_file_pbes:
    {
      mCRL2log(log::verbose) << "Saving result in PGSolver format..." << std::endl;
      bes2pbes(bes_spec).save(outfilename);
      break;
    }
    default:
    {
      throw mcrl2::runtime_error("unknown output format encountered in save_bes");
    }
  }
}

/// \brief Load bes from file.
/// \param b The bes to which the result is loaded.
/// \param infilename The file from which to load the BES.
/// \param f The format that should be assumed for the file in infilename.
template <typename Container>
inline
void load_bes(boolean_equation_system<Container>& b,
              const std::string& infilename,
              const bes_file_format f)
{
  switch (f)
  {
    case pbes_file_bes:
    {
      b.load(infilename);
      break;
    }
    case pbes_file_cwi:
    {
      throw mcrl2::runtime_error("Loading a BES from a CWI file is not implemented");
      break;
    }
    case pbes_file_pgsolver:
    {
      parse_pgsolver(infilename, b);
      break;
    }
    case pbes_file_pbes:
    {
      pbes_system::pbes<> p;
      p.load(infilename);
      if(!pbes_system::is_bes(p))
      {
        throw mcrl2::runtime_error(infilename + " does not contain a BES");
      }
      b = pbes_system::pbesinstconversion(p);
      break;
    }
    default:
    {
      throw mcrl2::runtime_error("unknown output format encountered in load_bes");
    }
  }
}

/// \brief Load bes from file.
/// \param b The bes to which the result is loaded.
/// \param infilename The file from which to load the BES.
///
/// The format of the file in infilename is guessed.
template <typename Container>
inline
void load_bes(boolean_equation_system<Container>& b,
              const std::string& infilename)
{
  bes_file_format f = pbes_system::guess_format(infilename);
  load_bes(b, infilename, f);
}

} // namespace bes

} // namespace mcrl2

#endif // MCRL2_BES_IO_H<|MERGE_RESOLUTION|>--- conflicted
+++ resolved
@@ -22,15 +22,12 @@
 #include <functional>
 #include "mcrl2/bes/boolean_equation_system.h"
 #include "mcrl2/bes/normal_forms.h"
-<<<<<<< HEAD
-=======
 #include "mcrl2/bes/bes2pbes.h"
 #include "mcrl2/bes/print.h"
 #include "mcrl2/bes/pg_parse.h"
 #include "mcrl2/pbes/file_formats.h"
 #include "mcrl2/pbes/is_bes.h"
 #include "mcrl2/pbes/pbesinstconversion.h"
->>>>>>> a907a07f
 #include "mcrl2/utilities/logger.h"
 #include "mcrl2/utilities/text_utility.h"
 #include "mcrl2/exception.h"
@@ -207,7 +204,6 @@
     std::map<string_type, int> variables;
     int index = 0;
     std::map<int, int> block_to_player;
-<<<<<<< HEAD
 
     bool and_in_block = false;
     int block = 0;
@@ -222,30 +218,13 @@
       }
       variables[i->variable().name()] = index++;
       and_in_block = and_in_block || tr::is_and(i->formula());
-=======
-
-    bool and_in_block = false;
-    int block = 0;
-    fixpoint_symbol sigma = fixpoint_symbol::nu();
-    for (Iter i = first; i != last; ++i)
-    {
-      if(i->symbol() != sigma)
-      {
-        block_to_player[block++] = (and_in_block)?1:0;
-        and_in_block = false;
-        sigma = i->symbol();
-      }
-      variables[i->variable().name()] = index++;
-      and_in_block = and_in_block || tr::is_and(i->formula());
     }
     block_to_player[block] = (and_in_block)?1:0;
 
     if(maxpg && block % 2 == 1)
     {
       ++block;
->>>>>>> a907a07f
-    }
-    block_to_player[block] = (and_in_block)?1:0;
+    }
 
     out << "parity " << index -1 << ";\n";
 
@@ -261,29 +240,17 @@
 
       out << variables[i->variable().name()]
           << " "
-<<<<<<< HEAD
-          << priority
-=======
           << (maxpg?(block-priority):priority)
->>>>>>> a907a07f
           << " "
           << (tr::is_and(i->formula()) ? 1 : (tr::is_or(i->formula())?0:block_to_player[priority]))
           << " "
           << bes_expression2pgsolver(i->formula(), variables)
-<<<<<<< HEAD
-// The following is optional, print variable name for traceability.
-//          << " "
-//          << "\""
-//          << tr::pp(i->variable())
-//          << "\""
-=======
 #ifdef MCRL2_BES2PGSOLVER_PRINT_VARIABLE_NAMES
           << " "
           << "\""
           << tr::pp(i->variable())
           << "\""
 #endif
->>>>>>> a907a07f
         << ";\n";
   }
 }
@@ -352,45 +319,29 @@
     {
       if (aterm_ascii)
       {
-<<<<<<< HEAD
-        mCRL2log(verbose) << "Saving result in ATerm ascii format..." << std::endl;
-=======
         mCRL2log(log::verbose) << "Saving result in ATerm ascii format..." << std::endl;
->>>>>>> a907a07f
         bes_spec.save(outfilename, false);
       }
       else
       {
-<<<<<<< HEAD
-        mCRL2log(verbose) << "Saving result in ATerm binary format..." << std::endl;
-=======
         mCRL2log(log::verbose) << "Saving result in ATerm binary format..." << std::endl;
->>>>>>> a907a07f
         bes_spec.save(outfilename, true);
       }
       break;
     }
     case pbes_file_cwi:
     {
-<<<<<<< HEAD
-      mCRL2log(verbose) << "Saving result in CWI format..." << std::endl;
-=======
       mCRL2log(log::verbose) << "Saving result in CWI format..." << std::endl;
       if(!initial_bes_equation_corresponds_to_initial_state(bes_spec))
       {
         throw mcrl2::runtime_error("The initial state " + bes::pp(bes_spec.initial_state()) + " and the left hand side of the first equation " + bes::pp(bes_spec.equations().begin()->variable()) + " do not correspond. Cannot save BES to CWI format.");
       }
->>>>>>> a907a07f
       bes::bes2cwi(bes_spec.equations().begin(), bes_spec.equations().end(), outfilename);
       break;
     }
     case pbes_file_pgsolver:
     {
-<<<<<<< HEAD
-      mCRL2log(verbose) << "Saving result in PGSolver format..." << std::endl;
-=======
       mCRL2log(log::verbose) << "Saving result in PGSolver format..." << std::endl;
->>>>>>> a907a07f
       boolean_equation_system<> bes_spec_standard_form(bes_spec);
       make_standard_form(bes_spec_standard_form, true);
       if(!initial_bes_equation_corresponds_to_initial_state(bes_spec_standard_form))
