// Author(s): Wieger Wesselink
// Copyright: see the accompanying file COPYING or copy at
// https://svn.win.tue.nl/trac/MCRL2/browser/trunk/COPYING
//
// Distributed under the Boost Software License, Version 1.0.
// (See accompanying file LICENSE_1_0.txt or copy at
// http://www.boost.org/LICENSE_1_0.txt)
//
/// \file index_traits_test.cpp
/// \brief Test for index_traits.

#define BOOST_TEST_MODULE index_traits

#include <iostream>
#include <boost/test/included/unit_test.hpp>

#include "mcrl2/data/index_traits.h"
#include "mcrl2/data/bool.h"
#include "mcrl2/data/detail/io.h"

using namespace mcrl2;

void f()
{
  data::variable x("x", data::sort_bool::bool_());
}

data::variable_key_type key(const data::variable& v)
{
  return data::variable_key_type(v.name(), v.sort());
}

data::function_symbol_key_type key(const data::function_symbol& f)
{
  return data::function_symbol_key_type(f.name(), f.sort());
}

BOOST_AUTO_TEST_CASE(test_index)
{
<<<<<<< HEAD
  /* Hooks are now registered automatically.
     data::register_function_symbol_hooks();
     data::register_variable_hooks(); */
=======
/*
  data::register_function_symbol_hooks();
  data::register_variable_hooks();
>>>>>>> f111b08d

  std::size_t value;

  // data::variable
  data::variable b("b", data::sort_bool::bool_());
  value = core::index_traits<data::variable, data::variable_key_type>::index(b);
  BOOST_CHECK(value == 0);
  value = core::index_traits<data::variable, data::variable_key_type>::max_index();
  BOOST_CHECK(value == 0);

  data::variable c("c", data::sort_bool::bool_());
  value = core::index_traits<data::variable, data::variable_key_type>::index(c);
  BOOST_CHECK(value == 1);
  value = core::index_traits<data::variable, data::variable_key_type>::max_index();
  BOOST_CHECK(value == 1);

  data::variable d = b;
  value = core::index_traits<data::variable, data::variable_key_type>::index(d);
  BOOST_CHECK(value == 0);
  value = core::index_traits<data::variable, data::variable_key_type>::max_index();
  BOOST_CHECK(value == 1);

  // data::function_symbol
  data::function_symbol f("f", data::sort_bool::bool_());
  value = core::index_traits<data::function_symbol, data::function_symbol_key_type>::index(f);
  BOOST_CHECK(value == 0);
  value = core::index_traits<data::function_symbol, data::function_symbol_key_type>::max_index();
  BOOST_CHECK(value == 0);

  data::function_symbol g("g", data::sort_bool::bool_());
  value = core::index_traits<data::function_symbol, data::function_symbol_key_type>::index(g);
  BOOST_CHECK(value == 1);
  value = core::index_traits<data::function_symbol, data::function_symbol_key_type>::max_index();
  BOOST_CHECK(value == 1);

  data::function_symbol h = f;
  value = core::index_traits<data::function_symbol, data::function_symbol_key_type>::index(h);
  BOOST_CHECK(value == 0);
  value = core::index_traits<data::function_symbol, data::function_symbol_key_type>::max_index();
  BOOST_CHECK(value == 1);
*/
}

BOOST_AUTO_TEST_CASE(test_io)
{
/*
  data::variable b("b", data::sort_bool::bool_());
  data::variable c("c", data::sort_bool::bool_());
  std::size_t b_index = core::index_traits<data::variable, data::variable_key_type>::index(b);
  std::size_t c_index = core::index_traits<data::variable, data::variable_key_type>::index(c);
  data::data_expression b_and_c = data::sort_bool::and_(b, c);
  atermpp::aterm t1 = data::add_index(b_and_c);
  std::cout << t1 << std::endl;
  atermpp::aterm t2 = data::remove_index(t1);
  BOOST_CHECK(b_and_c == t2);
*/
}<|MERGE_RESOLUTION|>--- conflicted
+++ resolved
@@ -37,15 +37,9 @@
 
 BOOST_AUTO_TEST_CASE(test_index)
 {
-<<<<<<< HEAD
-  /* Hooks are now registered automatically.
-     data::register_function_symbol_hooks();
-     data::register_variable_hooks(); */
-=======
 /*
   data::register_function_symbol_hooks();
   data::register_variable_hooks();
->>>>>>> f111b08d
 
   std::size_t value;
 
