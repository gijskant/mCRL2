--- conflicted
+++ resolved
@@ -11,11 +11,6 @@
 #ifndef __LIBREWRITE_H
 #define __LIBREWRITE_H
 
-<<<<<<< HEAD
-// #include "mcrl2/atermpp/map.h"
-#include "mcrl2/aterm/aterm2.h"
-#include "mcrl2/data/data_specification.h"
-=======
 #include "mcrl2/aterm/aterm2.h"
 #include "mcrl2/atermpp/aterm_int.h"
 #include "mcrl2/data/substitutions.h"
@@ -23,7 +18,6 @@
 #include "mcrl2/data/selection.h"
 // #include "mcrl2/data/detail/rewrite_conversion_helper.h"
 #include "mcrl2/data/set_identifier_generator.h"
->>>>>>> a907a07f
 
 #ifndef NO_DYNLOAD
 #define MCRL2_JITTYC_AVAILABLE /** \brief If defined the compiling JITty
@@ -38,11 +32,7 @@
 {
 
 /** \brief Rewrite strategies. */
-<<<<<<< HEAD
-typedef enum { 
-=======
 typedef enum {
->>>>>>> a907a07f
                GS_REWR_JITTY,     /** \brief JITty */
 #ifdef MCRL2_JITTYC_AVAILABLE
                GS_REWR_JITTYC,    /** \brief Compiling JITty */
@@ -240,165 +230,6 @@
                       const atermpp::aterm_appl body,
                       internal_substitution_type &sigma);
 
-<<<<<<< HEAD
-    /**
-     * \brief Link a variable to a value for on-the-fly
-     *        substitution. (Replacing any previous linked value.)
-     * \param var  A mCRL2 data variable.
-     * \param expr A mCRL2 data expression.
-     **/
-    virtual void setSubstitution(ATermAppl var, ATermAppl expr)
-    {
-      setSubstitutionInternal(var,toRewriteFormat(expr));
-    }
-
-    /**
-     * \brief Link variables to a values for on-the-fly
-     *        substitution. (Replacing any previous linked value.)
-     * \param Substs A lists of substitutions of mCRL2 data
-                 *               variables to mCRL2 data expressions.
-     **/
-    virtual void setSubstitutionList(ATermList Substs)
-    {
-      for (; !ATisEmpty(Substs); Substs=ATgetNext(Substs))
-      {
-        ATermAppl h = (ATermAppl) ATgetFirst(Substs);
-        setSubstitutionInternal((ATermAppl) ATgetArgument(h,0),toRewriteFormat((ATermAppl) ATgetArgument(h,1)));
-      }
-    }
-
-    
-    /**
-     * \brief Link a variable to a value for on-the-fly
-     *        substitution. (Replacing any previous linked value.)
-     * \param var  A mCRL2 data variable.
-     * \param expr A term in the internal rewriter format.
-     **/
-    virtual void setSubstitutionInternal(ATermAppl var, ATerm expr)
-    {
-      size_t n = ATgetAFun(ATgetArgument(var,0));
-
-      if (n>=m_substitution.size())
-      {
-        m_substitution.resize(n+1);
-      }
-      m_substitution[n]=(ATermAppl)expr;
-    }
-
-    /**
-     * \brief Link variables to a values for on-the-fly
-     *        substitution. (Replacing any previous linked value.)
-     * \param Substs A lists of substitutions of mCRL2 data
-                 *               variables to terms in the internal rewriter
-                 *               format.
-     **/
-    virtual void setSubstitutionInternalList(ATermList substs)
-    {
-      for (; !ATisEmpty(substs); substs=ATgetNext(substs))
-      {
-        const ATermAppl h = (ATermAppl) ATgetFirst(substs);
-        setSubstitutionInternal((ATermAppl) ATgetArgument(h,0),ATgetArgument(h,1));
-      }
-    }
-
-    /**
-     * \brief Get the value linked to a variable for on-the-fly
-     *        substitution.
-     * \param var A mCRL2 data variable.
-     * \return The value linked to var as an mCRL2 data expression.
-                 *         If no value is linked to var, then NULL is returned.
-     **/
-    virtual ATermAppl getSubstitution(ATermAppl var)
-    {
-      return fromRewriteFormat(getSubstitutionInternal(var));
-    }
-
-    /**
-     * \brief Get the value linked to a variable for on-the-fly
-     *        substitution.
-     * \param var A mCRL2 data variable.
-     * \return The value linked to var as a term in the internal
-                 *         rewriter format. If no value is linked to var,
-     *         then NULL is returned.
-     **/
-    virtual ATerm getSubstitutionInternal(ATermAppl var)
-    {
-      const size_t n = ATgetAFun(ATgetArgument(var,0));
-      if (n>=m_substitution.size() || m_substitution[n]==atermpp::aterm_appl())
-      {
-        return (ATerm)var;
-      }
-      return (ATerm)(ATermAppl)m_substitution[n];
-    }
-
-    /**
-     * \brief Remove the value linked to a variable for on-the-fly
-     *        substitution. (I.e. make sure that no value is
-     *        substituted for this variable during rewriting.)
-     * \param var A mCRL2 data variable.
-     **/
-    virtual void clearSubstitution(ATermAppl var)
-    {
-      const size_t n = ATgetAFun(ATgetArgument(var,0));
-
-      if (n < m_substitution.size())
-      {
-        m_substitution[n] = atermpp::aterm_appl();
-      }
-    }
-
-
-    /**
-     * \brief Remove all values linked to a variable for on-the-fly
-     *        substitution. (I.e. make sure that no substitution is
-     *        done during rewriting.)
-     **/
-    virtual void clearSubstitutions()
-    {
-      m_substitution.clear();
-    }
-
-    /**
-     * \brief Remove the values linked to variables for on-the-fly
-     *        substitution. (I.e. make sure that no value is
-     *        substituted for this variable during rewriting.)
-     * \param vars A list of mCRL2 data variable.
-     **/
-    virtual void clearSubstitutions(ATermList vars)
-    {
-      for (; !ATisEmpty(vars); vars=ATgetNext(vars))
-      {
-        clearSubstitution((ATermAppl) ATgetFirst(vars));
-      }
-    }
-
-
-  /* protected:
-    ATerm lookupSubstitution(ATermAppl var); */
-
-  /* The functions below are public, because they are used in the compiling jitty rewriter */
-    ATerm internal_existential_quantifier_enumeration(ATerm ATermInInnerFormat);
-    ATerm internal_universal_quantifier_enumeration(ATerm ATermInInnerFormat);
-
-  protected:
-    atermpp::vector < atermpp::aterm_appl > m_substitution;  // Substitution for variables to terms in internal format.
-
-    mcrl2::data::data_specification m_data_specification_for_enumeration;
-    ATerm internal_quantifier_enumeration(ATerm ATermInInnerFormat);
-
-    core::identifier_string forall_function_symbol()
-    {
-      static core::identifier_string forall_function_symbol = initialise_static_expression(forall_function_symbol, core::identifier_string("forall"));
-      return forall_function_symbol;
-    }
-
-    core::identifier_string exists_function_symbol()
-    {
-      static core::identifier_string exists_function_symbol = initialise_static_expression(exists_function_symbol, core::identifier_string("exists"));
-      return exists_function_symbol;
-    }
-
-=======
 
   protected:
 
@@ -420,7 +251,6 @@
     }
 */
 
->>>>>>> a907a07f
 };
 
 /**
@@ -430,14 +260,10 @@
  * \return A (pointer to a) rewriter that uses the data specification DataSpec
  *         and strategy Strategy to rewrite.
  **/
-<<<<<<< HEAD
-Rewriter* createRewriter(const data_specification& DataSpec, const RewriteStrategy Strategy = GS_REWR_JITTY, const bool add_rewrite_rules=true);
-=======
 Rewriter* createRewriter(
              const data_specification& DataSpec,
              const used_data_equation_selector &equations_selector,
              const RewriteStrategy Strategy = GS_REWR_JITTY);
->>>>>>> a907a07f
 
 /**
  * \brief Check that an mCRL2 data equation is a valid rewrite rule. If not, an runtime_error is thrown indicating the problem.
@@ -573,92 +399,6 @@
 
 atermpp::aterm_appl toInner(const data_expression Term, const bool add_opids);
 
-// extern size_t num_apples;
-extern std::vector <AFun> apples;
-
-/** \brief Get the AFun number of the internal application symbol with given arity. */
-inline AFun get_appl_afun_value(size_t arity)
-{
-  if (arity >= apples.size())
-  {
-    for (size_t old_num=apples.size(); old_num <=arity; ++old_num)
-    {
-      assert(old_num==apples.size());
-      apples.push_back(ATmakeAFun("#REWR#",old_num,false));
-      ATprotectAFun(apples[old_num]);
-    }
-  }
-  assert(arity<apples.size());
-  return apples[arity];
-}
-
-/**
- * \brief The apply functions below takes terms in internal format,
- *        and transform them into a function application. In case
- *        of Apply and ApplyArray the first element of the list
- *        or array is the function symbol.
- **/
-inline ATermAppl Apply(ATermList l)
-{
-  const size_t n=ATgetLength(l);
-  return ATmakeApplList(get_appl_afun_value(n),l);
-}
-
-/** \brief See Apply. */
-inline ATermAppl ApplyArray(const size_t size, ATerm *l)
-{
-  return ATmakeApplArray(get_appl_afun_value(size),l);
-}
-
-
-/** \brief See Apply. */
-inline ATermAppl Apply0(const ATerm head)
-{
- return ATmakeAppl1(get_appl_afun_value(1),head);
-}
-
-
-/** \brief See Apply. */
-inline ATermAppl Apply1(const ATerm head, const ATerm arg1)
-{
- return ATmakeAppl2(get_appl_afun_value(2),head,arg1);
-}
-
-
-/** \brief See Apply. */
-inline ATermAppl Apply2(const ATerm head, const ATerm arg1, const ATerm arg2)
-{
- return ATmakeAppl3(get_appl_afun_value(3),head,arg1,arg2);
-}
-
-
-
-/** The functions below are used for fromInner and toInner(c). */
-
-size_t get_num_opids();
-
-ATermAppl get_int2term(const size_t n);
-
-void set_int2term(const size_t n, const ATermAppl t);
-
-atermpp::map< ATerm, ATermInt >::const_iterator term2int_begin();
-
-atermpp::map< ATerm, ATermInt >::const_iterator term2int_end();
-
-size_t getArity(ATermAppl op);
-
-ATerm OpId2Int(ATermAppl Term, bool add_opids);
-
-ATerm toInner(ATermAppl Term, bool add_opids);
-
-ATermAppl fromInner(ATerm Term);
-
-ATermAppl toInnerc(ATermAppl Term, const bool add_opids);
-
-void initialize_internal_translation_table_rewriter();
-
-
-
 }
 }
 }
