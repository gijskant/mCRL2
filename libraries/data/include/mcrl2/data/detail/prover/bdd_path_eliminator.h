// Author(s): Luc Engelen
// Copyright: see the accompanying file COPYING or copy at
// https://svn.win.tue.nl/trac/MCRL2/browser/trunk/COPYING
//
// Distributed under the Boost Software License, Version 1.0.
// (See accompanying file LICENSE_1_0.txt or copy at
// http://www.boost.org/LICENSE_1_0.txt)
//
/// \file mcrl2/data/detail/prover/bdd_path_eliminator.h
/// \brief BDD inconsistent path elimination using external SMT solvers

#ifndef BDD_PATH_ELIMINATOR_H
#define BDD_PATH_ELIMINATOR_H

#include <iostream> // For streaming operators
#include <algorithm>
#include <iterator>
#include <cstring>

#include "mcrl2/aterm/aterm2.h"
#include "mcrl2/aterm/aterm_ext.h"
#include "mcrl2/utilities/logger.h"
#include "mcrl2/core/detail/struct_core.h"
#include "mcrl2/data/detail/prover/solver_type.h"
#include "mcrl2/data/detail/prover/bdd_simplifier.h"
#include "mcrl2/data/detail/prover/smt_lib_solver.h"
#include "mcrl2/data/detail/prover/bdd_manipulator.h"
#include "mcrl2/data/detail/prover/bdd_info.h"

namespace mcrl2
{
namespace data
{
namespace detail
{

<<<<<<< HEAD
/// \brief The enumaration type SMT_Solver_Type enumerates all available SMT solvers.
enum SMT_Solver_Type
{
  solver_type_cvc,
  solver_type_cvc_fast
};

/// \brief standard conversion from stream to solver type
inline
std::istream& operator>>(std::istream& is, mcrl2::data::detail::SMT_Solver_Type& s)
{
  char solver_type[10] = { 0, 0, 0, 0, 0, 0, 0, 0, 0 };

  using namespace mcrl2::data::detail;

  /// no standard conversion available function, so implement on-the-spot
  is.readsome(solver_type, 10);

  s = solver_type_cvc;
  if (strncmp(solver_type, "cvc", 3) == 0)
  {
    if (solver_type[3] != '\0')
    {
      is.setstate(std::ios_base::failbit);
    }
  }
  else
  {
    is.setstate(std::ios_base::failbit);
  }

  return is;
}

/// \brief standard conversion from solvert type to stream
inline std::ostream& operator<<(std::ostream& os, mcrl2::data::detail::SMT_Solver_Type s)
{
  static char const* solvers[] =
  {
    "cvc",
  };

  os << solvers[s];

  return os;
}

=======
>>>>>>> a907a07f
/** \brief Base class for eliminating inconsistent paths from BDDs.
 *
 * \detail
 * The class BDD_Path_Eliminator is a base class for classes that
 * eliminate inconsistent paths from BDDs. The class
 * BDD_Path_Eliminator inherits from the class BDD_Simplifier. It uses
 * an SMT solver to eliminate inconsistent paths from BDDs. The
 * parameter a_solver_type of the constructor
 * BDD_Path_Eliminator::BDD_Path_Eliminator is used to indicate which
 * SMT solver should be used for this task. A path in a BDD is
 * constructed by selecting a set of guards as follows: starting at
 * the root node, one of the two edges at each guard is followed until
 * a leaf is reached. Each time the true-edge is chosen, the guard is
 * added to the set. Each time the false-edge is chosen, the negation
 * of the guard is added to the set. If the conjunction of all
 * elements in this set is a contradiction, the path
 * is inconsistent.

 * The method BDD_Path_Eliminator::simplify receives a BDD as
 * parameter a_bdd and returns the equivalent BDD from which all
 * inconsistent paths have been removed.
*/
class BDD_Path_Eliminator: public BDD_Simplifier
{

  private:

    /// \brief Pointer to an SMT solver used to determine whether or not a path is inconsistent.
    SMT_Solver* f_smt_solver;

    /// \brief Class that provides information about the structure of BDDs.
    BDD_Info f_bdd_info;

    /// \brief Class that can be used to manipulate BDDs.
    BDD_Manipulator f_bdd_manipulator;

    /// \brief Returns a list representing the conjunction of all guards in a_path and the guard a_guard.
    /// \param a_path A list of guards and negated guards, representing a path in a BDD.
    /// \param a_guard A guard or a negated guard.
    /// \param a_minimal A boolean value indicating whether or not minimal sets of possibly inconsistent guards are constructed.
    data_expression_list create_condition(
               data_expression_list a_path,
               const data_expression a_guard,
               bool a_minimal)
    {
      if (!a_minimal)
      {
        return push_front(a_path, a_guard);
      }
      else
      {
        data_expression_list v_auxiliary_set;
        data_expression_list v_iterate_over_set;
        data_expression_list v_iterate_over_path;
        data_expression v_guard_from_set;
        data_expression v_guard_from_path;

        data_expression_list v_set=push_front(data_expression_list(),a_guard);
        while (v_set != v_auxiliary_set)
        {
          v_auxiliary_set = v_set;
          v_iterate_over_set = v_set;
          while (!v_iterate_over_set.empty())
          {
<<<<<<< HEAD
            v_guard_from_set = ATAgetFirst(v_iterate_over_set);
            v_iterate_over_set = ATgetNext(v_iterate_over_set);
=======
            v_guard_from_set = v_iterate_over_set.front();
            v_iterate_over_set = pop_front(v_iterate_over_set);
>>>>>>> a907a07f
            v_iterate_over_path = a_path;
            while (!v_iterate_over_path.empty())
            {
<<<<<<< HEAD
              v_guard_from_path = ATAgetFirst(v_iterate_over_path);
              v_iterate_over_path = ATgetNext(v_iterate_over_path);
=======
              v_guard_from_path = v_iterate_over_path.front();
              v_iterate_over_path = pop_front(v_iterate_over_path);
>>>>>>> a907a07f
              if (variables_overlap(v_guard_from_set, v_guard_from_path))
              {
                v_set = push_front(v_set, v_guard_from_path);
                a_path = remove_one_element(a_path, v_guard_from_path);
              }
            }
          }
        }
        return v_set;
      }
    }

    /// \brief Simplifies the BDD a_bdd using path a_path. Paths whose guards in conjunction with the guards in
    /// \brief a_path are inconsistent are removed.
    /// \param a_bdd A binary decision diagram.
    /// \param a_path A list of guards and negated guards, representing a path in a BDD.
    data_expression aux_simplify(const data_expression a_bdd, const data_expression_list a_path)
    {
      if (f_deadline != 0 && (f_deadline - time(0)) < 0)
      {
<<<<<<< HEAD
        mCRL2log(debug) << "The time limit has passed." << std::endl;
=======
        mCRL2log(log::debug) << "The time limit has passed." << std::endl;
>>>>>>> a907a07f
        return a_bdd;
      }

      if (f_bdd_info.is_true(a_bdd) || f_bdd_info.is_false(a_bdd))
      {
        return a_bdd;
      }

      const data_expression v_guard = f_bdd_info.get_guard(a_bdd);
      const data_expression v_negated_guard = sort_bool::not_(v_guard);
      const data_expression_list v_true_condition = create_condition(a_path, v_guard, true);
      bool v_true_branch_enabled = f_smt_solver->is_satisfiable(v_true_condition);
      if (!v_true_branch_enabled)
      {
        data_expression_list v_false_path = push_front(a_path, v_negated_guard);
        return aux_simplify(f_bdd_info.get_false_branch(a_bdd), v_false_path);
      }
      else
      {
        data_expression_list v_false_condition = create_condition(a_path, v_negated_guard, true);
        bool v_false_branch_enabled = f_smt_solver->is_satisfiable(v_false_condition);
        if (!v_false_branch_enabled)
        {
          data_expression_list v_true_path = push_front(a_path, v_guard);
          return aux_simplify(f_bdd_info.get_true_branch(a_bdd), v_true_path);
        }
        else
        {
          data_expression_list v_true_path = push_front(a_path, v_guard);
          data_expression_list v_false_path = push_front(a_path, v_negated_guard);
          return f_bdd_manipulator.make_reduced_if_then_else(
                   v_guard,
                   aux_simplify(f_bdd_info.get_true_branch(a_bdd), v_true_path),
                   aux_simplify(f_bdd_info.get_false_branch(a_bdd), v_false_path)
                 );
        }
      }
    }

    /// \brief Returns true if the expression a_expression_1 has variables in common with expression a_expression_2.
    /// \param a_expression_1 An arbitrary expression.
    /// \param a_expression_2 An arbitrary expression.
    bool variables_overlap(const data_expression a_expression_1, const data_expression a_expression_2)
    {
<<<<<<< HEAD
      if (core::detail::gsIsOpId(a_expression_1))
      {
        return false;
      }
      else if (core::detail::gsIsDataVarId(a_expression_1))
      {
        return gsOccurs((ATerm) a_expression_1, (ATerm) a_expression_2);
      }
      else
      {
        assert(data::is_application(a_expression_1));
        data::application a = data::application(data::data_expression(a_expression_1));
        for (data_expression_list::const_iterator i = a.arguments().begin(); i != a.arguments().end(); ++i)
        {
          if (variables_overlap(*i, a_expression_2))
          {
            return true;
          }
        }
        return false;
      }
=======
      std::set < variable > set1=find_variables(a_expression_1);
      std::set < variable > set2=find_variables(a_expression_2);
      std::set < variable > intersection;
      std::set_intersection(set1.begin(),set1.end(),
                            set2.begin(),set2.end(),
                            std::insert_iterator<std::set < variable > >(intersection,intersection.begin()));
      return !intersection.empty();
>>>>>>> a907a07f
    }

  public:

    /// \brief Constructor that initializes the field BDD_Path_Eliminator::f_smt_solver.
    /// \param a_solver_type A value of an enumerated type, representing an SMT solver.
    BDD_Path_Eliminator(smt_solver_type a_solver_type)
    {
#if !(defined(_MSC_VER) || defined(__MINGW32__) || defined(__CYGWIN__))
      if (a_solver_type == solver_type_cvc)
      {
        if (mcrl2::data::detail::prover::cvc_smt_solver::usable())
        {
          f_smt_solver = new mcrl2::data::detail::prover::cvc_smt_solver();

          return;
        }
      }
      else
      {
        throw mcrl2::runtime_error("An unknown SMT solver type was passed as argument.");
      }
#else
      throw mcrl2::runtime_error("No SMT solvers available on this platform.");
#endif // _MSC_VER
    }

    /// \brief Returns a BDD without inconsistent paths, equivalent to a_bdd.
    /// precondition: The argument passed as parameter a_bdd is a data expression in internal mCRL2 format with the
    /// following restrictions: It either represents the constant true or the constant false, or it is an if-then-else
    /// expression with an expression of sort Bool  as guard, and a then-branch and an else-branch that again follow
    /// these restrictions
    /// \param a_bdd A binary decision diagram.
    virtual data_expression simplify(const data_expression& a_bdd)
    {
      return aux_simplify(a_bdd, data_expression_list());
    }
};

}
}
}

#endif<|MERGE_RESOLUTION|>--- conflicted
+++ resolved
@@ -34,56 +34,6 @@
 namespace detail
 {
 
-<<<<<<< HEAD
-/// \brief The enumaration type SMT_Solver_Type enumerates all available SMT solvers.
-enum SMT_Solver_Type
-{
-  solver_type_cvc,
-  solver_type_cvc_fast
-};
-
-/// \brief standard conversion from stream to solver type
-inline
-std::istream& operator>>(std::istream& is, mcrl2::data::detail::SMT_Solver_Type& s)
-{
-  char solver_type[10] = { 0, 0, 0, 0, 0, 0, 0, 0, 0 };
-
-  using namespace mcrl2::data::detail;
-
-  /// no standard conversion available function, so implement on-the-spot
-  is.readsome(solver_type, 10);
-
-  s = solver_type_cvc;
-  if (strncmp(solver_type, "cvc", 3) == 0)
-  {
-    if (solver_type[3] != '\0')
-    {
-      is.setstate(std::ios_base::failbit);
-    }
-  }
-  else
-  {
-    is.setstate(std::ios_base::failbit);
-  }
-
-  return is;
-}
-
-/// \brief standard conversion from solvert type to stream
-inline std::ostream& operator<<(std::ostream& os, mcrl2::data::detail::SMT_Solver_Type s)
-{
-  static char const* solvers[] =
-  {
-    "cvc",
-  };
-
-  os << solvers[s];
-
-  return os;
-}
-
-=======
->>>>>>> a907a07f
 /** \brief Base class for eliminating inconsistent paths from BDDs.
  *
  * \detail
@@ -148,23 +98,13 @@
           v_iterate_over_set = v_set;
           while (!v_iterate_over_set.empty())
           {
-<<<<<<< HEAD
-            v_guard_from_set = ATAgetFirst(v_iterate_over_set);
-            v_iterate_over_set = ATgetNext(v_iterate_over_set);
-=======
             v_guard_from_set = v_iterate_over_set.front();
             v_iterate_over_set = pop_front(v_iterate_over_set);
->>>>>>> a907a07f
             v_iterate_over_path = a_path;
             while (!v_iterate_over_path.empty())
             {
-<<<<<<< HEAD
-              v_guard_from_path = ATAgetFirst(v_iterate_over_path);
-              v_iterate_over_path = ATgetNext(v_iterate_over_path);
-=======
               v_guard_from_path = v_iterate_over_path.front();
               v_iterate_over_path = pop_front(v_iterate_over_path);
->>>>>>> a907a07f
               if (variables_overlap(v_guard_from_set, v_guard_from_path))
               {
                 v_set = push_front(v_set, v_guard_from_path);
@@ -185,11 +125,7 @@
     {
       if (f_deadline != 0 && (f_deadline - time(0)) < 0)
       {
-<<<<<<< HEAD
-        mCRL2log(debug) << "The time limit has passed." << std::endl;
-=======
         mCRL2log(log::debug) << "The time limit has passed." << std::endl;
->>>>>>> a907a07f
         return a_bdd;
       }
 
@@ -234,29 +170,6 @@
     /// \param a_expression_2 An arbitrary expression.
     bool variables_overlap(const data_expression a_expression_1, const data_expression a_expression_2)
     {
-<<<<<<< HEAD
-      if (core::detail::gsIsOpId(a_expression_1))
-      {
-        return false;
-      }
-      else if (core::detail::gsIsDataVarId(a_expression_1))
-      {
-        return gsOccurs((ATerm) a_expression_1, (ATerm) a_expression_2);
-      }
-      else
-      {
-        assert(data::is_application(a_expression_1));
-        data::application a = data::application(data::data_expression(a_expression_1));
-        for (data_expression_list::const_iterator i = a.arguments().begin(); i != a.arguments().end(); ++i)
-        {
-          if (variables_overlap(*i, a_expression_2))
-          {
-            return true;
-          }
-        }
-        return false;
-      }
-=======
       std::set < variable > set1=find_variables(a_expression_1);
       std::set < variable > set2=find_variables(a_expression_2);
       std::set < variable > intersection;
@@ -264,7 +177,6 @@
                             set2.begin(),set2.end(),
                             std::insert_iterator<std::set < variable > >(intersection,intersection.begin()));
       return !intersection.empty();
->>>>>>> a907a07f
     }
 
   public:
