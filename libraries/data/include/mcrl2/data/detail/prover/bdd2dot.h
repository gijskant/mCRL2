// Author(s): Luc Engelen
// Copyright: see the accompanying file COPYING or copy at
// https://svn.win.tue.nl/trac/MCRL2/browser/trunk/COPYING
//
// Distributed under the Boost Software License, Version 1.0.
// (See accompanying file LICENSE_1_0.txt or copy at
// http://www.boost.org/LICENSE_1_0.txt)
//
/// \file mcrl2/utilities/bdd2dot.h
/// \brief Interface to class BDD2Dot

#ifndef BDD2DOT_H
#define BDD2DOT_H

#include <fstream>
#include "mcrl2/aterm/aterm2.h"
<<<<<<< HEAD
#include "mcrl2/utilities/logger.h"
#include "mcrl2/core/print.h"
=======
#include "mcrl2/atermpp/aterm_int.h"
#include "mcrl2/atermpp/map.h"
#include "mcrl2/utilities/logger.h"
>>>>>>> a907a07f
#include "mcrl2/data/detail/prover/bdd_info.h"

namespace mcrl2
{
namespace data
{
namespace detail
{

/// \brief The class BDD2Dot offers the ability to write binary decision diagrams to dot files.
/// The method BDD2Dot::output_bdd receives a binary decision diagram as parameter a_bdd and writes it to a file in dot
/// format with the name passed as parameter a_file_name.

class BDD2Dot
{
  private:
    /// \brief The smallest unused node number.
    int f_node_number;

    /// \brief The file the output is written to.
    std::ofstream f_dot_file;

    /// \brief A table containing all the visited nodes. It maps these nodes to the corresponding node numbers.
    atermpp::map < atermpp::aterm_appl, atermpp::aterm_int> f_visited;

    /// \brief A class that gives information about the structure of BDDs.
    BDD_Info f_bdd_info;

    /// \brief Writes the BDD it receives to BDD2Dot::f_dot_file.
    /// \param a_bdd A binary decision diagram.
    /// \pre The argument passed as parameter a_bdd is a data expression in internal mCRL2 format with the
    /// following restrictions: It either represents the constant true or the constant false, or it is an if-then-else
    /// expression with an expression of Bool as guard, and a then-branch and an else-branch that again follow these
    /// restrictions
    void aux_output_bdd(const data_expression a_bdd)
    {
      if (f_visited.count(a_bdd)>0)  // a_bdd has already been visited.
      {
        return;
      }

      if (f_bdd_info.is_true(a_bdd))
      {
        f_dot_file << "  " << f_node_number << " [shape=box, label=\"T\"];" << std::endl;
      }
      else if (f_bdd_info.is_false(a_bdd))
      {
        f_dot_file << "  " << f_node_number << " [shape=box, label=\"F\"];" << std::endl;
      }
      else if (f_bdd_info.is_if_then_else(a_bdd))
      {
        const data_expression v_true_branch = f_bdd_info.get_true_branch(a_bdd);
        const data_expression v_false_branch = f_bdd_info.get_false_branch(a_bdd);
        aux_output_bdd(v_true_branch);
        aux_output_bdd(v_false_branch);
<<<<<<< HEAD
        int v_true_number = ATgetInt((ATermInt) ATtableGet(f_visited, (ATerm) v_true_branch));
        int v_false_number = ATgetInt((ATermInt) ATtableGet(f_visited, (ATerm) v_false_branch));
        ATermAppl v_guard = f_bdd_info.get_guard(a_bdd);
        f_dot_file << "  " << f_node_number << " [label=\"" << mcrl2::core::pp(v_guard) << "\"];" << std::endl;
=======
        int v_true_number = f_visited[v_true_branch].value();
        int v_false_number = f_visited[v_false_branch].value();
        const data_expression v_guard = f_bdd_info.get_guard(a_bdd);
        f_dot_file << "  " << f_node_number << " [label=\"" << mcrl2::data::pp(v_guard) << "\"];" << std::endl;
>>>>>>> a907a07f
        f_dot_file << "  " << f_node_number << " -> " << v_true_number << ";" << std::endl;
        f_dot_file << "  " << f_node_number << " -> " << v_false_number << " [style=dashed];" << std::endl;
      }
      else
      {
<<<<<<< HEAD
        f_dot_file << "  " << f_node_number << " [shape=box, label=\"" << mcrl2::core::pp(a_bdd) << "\"];" << std::endl;
=======
        f_dot_file << "  " << f_node_number << " [shape=box, label=\"" << mcrl2::data::pp(a_bdd) << "\"];" << std::endl;
>>>>>>> a907a07f
      }
      f_visited[a_bdd]= atermpp::aterm_int(f_node_number++);
    }

  public:
    /// \brief Writes the BDD it receives as input to a file
    /// \brief in dot format with the name received as input.
    /// precondition: The argument passed as parameter a_bdd is a data expression in internal mCRL2 format with the
    /// following restrictions: It either represents the constant true or the constant false, or it is an if-then-else
    /// expression with an expression of Bool as guard, and a then-branch and an else-branch that again follow these
    /// restrictions
    /// \param a_bdd A binary decision diagram.
    /// \param a_file_name A file name.
    void output_bdd(const data_expression a_bdd, char const* a_file_name)
    {
<<<<<<< HEAD
      f_visited = ATtableCreate(200,75);
=======
>>>>>>> a907a07f
      f_node_number = 0;
      f_dot_file.open(a_file_name);
      f_dot_file << "digraph BDD {" << std::endl;
      aux_output_bdd(a_bdd);
      f_dot_file << "}" << std::endl;
      f_dot_file.close();
<<<<<<< HEAD
      ATtableDestroy(f_visited);
=======
>>>>>>> a907a07f
    }
};

}
}
}

#endif<|MERGE_RESOLUTION|>--- conflicted
+++ resolved
@@ -14,14 +14,9 @@
 
 #include <fstream>
 #include "mcrl2/aterm/aterm2.h"
-<<<<<<< HEAD
-#include "mcrl2/utilities/logger.h"
-#include "mcrl2/core/print.h"
-=======
 #include "mcrl2/atermpp/aterm_int.h"
 #include "mcrl2/atermpp/map.h"
 #include "mcrl2/utilities/logger.h"
->>>>>>> a907a07f
 #include "mcrl2/data/detail/prover/bdd_info.h"
 
 namespace mcrl2
@@ -77,27 +72,16 @@
         const data_expression v_false_branch = f_bdd_info.get_false_branch(a_bdd);
         aux_output_bdd(v_true_branch);
         aux_output_bdd(v_false_branch);
-<<<<<<< HEAD
-        int v_true_number = ATgetInt((ATermInt) ATtableGet(f_visited, (ATerm) v_true_branch));
-        int v_false_number = ATgetInt((ATermInt) ATtableGet(f_visited, (ATerm) v_false_branch));
-        ATermAppl v_guard = f_bdd_info.get_guard(a_bdd);
-        f_dot_file << "  " << f_node_number << " [label=\"" << mcrl2::core::pp(v_guard) << "\"];" << std::endl;
-=======
         int v_true_number = f_visited[v_true_branch].value();
         int v_false_number = f_visited[v_false_branch].value();
         const data_expression v_guard = f_bdd_info.get_guard(a_bdd);
         f_dot_file << "  " << f_node_number << " [label=\"" << mcrl2::data::pp(v_guard) << "\"];" << std::endl;
->>>>>>> a907a07f
         f_dot_file << "  " << f_node_number << " -> " << v_true_number << ";" << std::endl;
         f_dot_file << "  " << f_node_number << " -> " << v_false_number << " [style=dashed];" << std::endl;
       }
       else
       {
-<<<<<<< HEAD
-        f_dot_file << "  " << f_node_number << " [shape=box, label=\"" << mcrl2::core::pp(a_bdd) << "\"];" << std::endl;
-=======
         f_dot_file << "  " << f_node_number << " [shape=box, label=\"" << mcrl2::data::pp(a_bdd) << "\"];" << std::endl;
->>>>>>> a907a07f
       }
       f_visited[a_bdd]= atermpp::aterm_int(f_node_number++);
     }
@@ -113,20 +97,12 @@
     /// \param a_file_name A file name.
     void output_bdd(const data_expression a_bdd, char const* a_file_name)
     {
-<<<<<<< HEAD
-      f_visited = ATtableCreate(200,75);
-=======
->>>>>>> a907a07f
       f_node_number = 0;
       f_dot_file.open(a_file_name);
       f_dot_file << "digraph BDD {" << std::endl;
       aux_output_bdd(a_bdd);
       f_dot_file << "}" << std::endl;
       f_dot_file.close();
-<<<<<<< HEAD
-      ATtableDestroy(f_visited);
-=======
->>>>>>> a907a07f
     }
 };
 
