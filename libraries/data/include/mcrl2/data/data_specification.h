// Author(s): Jeroen Keiren, Jeroen van der Wulp, Jan Friso Groote
// Copyright: see the accompanying file COPYING or copy at
// https://svn.win.tue.nl/trac/MCRL2/browser/trunk/COPYING
//
// Distributed under the Boost Software License, Version 1.0.
// (See accompanying file LICENSE_1_0.txt or copy at
// http://www.boost.org/LICENSE_1_0.txt)
//
/// \file mcrl2/data/data_specification.h
/// \brief The class data_specification.

#ifndef MCRL2_DATA_DATA_SPECIFICATION_H
#define MCRL2_DATA_DATA_SPECIFICATION_H

#include <algorithm>
#include <functional>
#include <vector>

#include "boost/bind.hpp"

#include "mcrl2/atermpp/aterm_appl.h"
#include "mcrl2/atermpp/map.h"
#include "mcrl2/atermpp/table.h"
#include "mcrl2/atermpp/set.h"

// utilities
#include "mcrl2/atermpp/container_utility.h"
#include "mcrl2/data/utility.h"

// data expressions
#include "mcrl2/data/data_expression.h"
#include "mcrl2/data/function_symbol.h"
#include "mcrl2/data/data_equation.h"
#include "mcrl2/data/assignment.h"
#include "mcrl2/data/where_clause.h"
#include "mcrl2/data/function_update.h"

// sorts
#include "mcrl2/data/sort_expression.h"
#include "mcrl2/data/container_sort.h"
#include "mcrl2/data/structured_sort.h"
#include "mcrl2/data/alias.h"
#include "mcrl2/data/standard.h"

// standard data types
#include "mcrl2/data/bool.h"
#include "mcrl2/data/pos.h"
#include "mcrl2/data/nat.h"
#include "mcrl2/data/int.h"
#include "mcrl2/data/real.h"
#include "mcrl2/data/list.h"
#include "mcrl2/data/set.h"
#include "mcrl2/data/bag.h"

namespace mcrl2
{

namespace data
{

// prototype
class data_specification;

<<<<<<< HEAD
/// \cond INTERNAL_DOCS
namespace detail
{
data_equation translate_user_notation_data_equation(const data_equation& x);
} // namespace detail

// prototype, find.h included at the end of this file to prevent circular dependencies.
template < typename Container >
std::set<sort_expression> find_sort_expressions(Container const& container);
=======
// template function overloads
std::string pp(const data::data_specification& x);
sort_expression normalize_sorts(const sort_expression& x, const data::data_specification& dataspec);
data_expression normalize_sorts(const data_expression& x, const data::data_specification& dataspec);
variable_list normalize_sorts(const variable_list& x, const data::data_specification& dataspec);
data::data_equation normalize_sorts(const data::data_equation& x, const data::data_specification& dataspec);
data_equation_list normalize_sorts(const data_equation_list& x, const data::data_specification& dataspec);
void normalize_sorts(data_equation_vector& x, const data::data_specification& dataspec);
>>>>>>> a907a07f

/// \cond INTERNAL_DOCS
namespace detail
{
template < typename Container, typename Sequence >
inline
void insert(Container& container, Sequence sequence)
{
  container.insert(sequence.begin(), sequence.end());
}

template < typename Container, typename T >
inline
void insert_unique(Container& container, const T& t)
{
  if(std::find(container.begin(), container.end(), t) == container.end())
  {
    container.push_back(t);
  }
}

template < typename Container, typename T >
inline
void remove(Container& container, const T& t)
{
  typename Container::iterator i = std::find(container.begin(), container.end(), t);
  if(i != container.end())
  {
    container.erase(i);
  }
}

atermpp::aterm_appl data_specification_to_aterm_data_spec(const data_specification&);

}
/// \endcond

/// \brief data specification.

class data_specification
{
  private:

    struct target_sort_to_function_map
    {
      bool _outdated;
      atermpp::map<sort_expression, atermpp::vector<function_symbol> > _mapping;

      target_sort_to_function_map()
        : _outdated(true)
      {}

      /// \brief Groups functions according to their target sorts.
      /// \param [in,out] c container in which the functions are stored grouped by target sort.
      /// \param [in] functions a container with function symbols
      template <typename Container>
      void group_functions_by_target_sort(atermpp::map<sort_expression, atermpp::vector<function_symbol> >& c, const Container& functions)
      {
        for (typename Container::const_iterator i = functions.begin(); i != functions.end(); ++i)
        {
          sort_expression index_sort(i->sort().target_sort());
          if(c.find(index_sort) == c.end() || std::find(c[index_sort].begin(), c[index_sort].end(), *i) == c[index_sort].end())
          {
            c[index_sort].push_back(*i);
          }
        }
      }

      template <typename FunctionContainer>
      void reset(const FunctionContainer& c)
      {
        if(_outdated)
        {
          _mapping.clear();
          group_functions_by_target_sort(_mapping, c);
          _outdated = false;
        }
      }

      void expire()
      {
        _outdated = true;
      }

      atermpp::map<sort_expression, atermpp::vector<function_symbol> >& mapping()
      {
        assert(!_outdated);
        return _mapping;
      }
    };

    /// \brief Cached constructors by target sort

    /// \endcond

  private:

    friend atermpp::aterm_appl detail::data_specification_to_aterm_data_spec(const data_specification&);

    ///\brief Builds a specification from aterm
    void build_from_aterm(const atermpp::aterm_appl& t);

    // The function below recalculates m_normalised_aliases, such that
    // it forms a confluent terminating rewriting system using which
    // sorts can be normalised.
    void reconstruct_m_normalised_aliases() const;

    // The function below checks whether there is an alias loop, e.g. aliases
    // of the form A=B; B=A; or more complex A=B->C; B=Set(D); D=List(A); Loops
    // through structured sorts are allowed. If a loop is detected, an exception
    // is thrown.
    void check_for_alias_loop(
      const sort_expression s,
      std::set < sort_expression > sorts_already_seen,
      const bool toplevel=true) const;

  protected:

    /// \brief The variable data_specification_is_type_checked indicates
    /// whether a typechecked data specification is used to construct the
    /// data specification, or not. If not, the data specification is stored
    /// in non_type_checked_data_spec. It is only returned using the function
    /// data_specification_to_aterm_data_spec. Other functions to access the
    /// data structures cannot be used. If the specification is type
    /// checked, non_type_checked_data_spec is not used, but the specification
    /// is put into all the other data structures. The function declare_data_specification_to_be_type_checked
    /// sets the boolean data_specification_is_type_checked and takes care that all
    /// data types are properly constructed.

    bool m_data_specification_is_type_checked;
    atermpp::aterm_appl m_non_typed_checked_data_spec;

    /// \brief This boolean indicates whether the variables
    /// m_normalised_constructors, m_mappings, m_equations, m_normalised_sorts,
    /// m_normalised_aliases.
    mutable bool m_normalised_data_is_up_to_date;

    /// \brief The basic sorts and structured sorts in the specification.
    sort_expression_vector     m_sorts;

    /// \brief The sorts that occur in the context of this data specification.
    /// The normalised sorts, constructors, mappings and equations are complete
    /// with respect to these sorts.
    mutable atermpp::set< sort_expression >     m_sorts_in_context;

    /// \brief The basic sorts and structured sorts in the specification.
    alias_vector                     m_aliases;

    /// \brief A mapping of sort expressions to the constructors corresponding to that sort.
    function_symbol_vector             m_constructors;

    /// \brief The mappings of the specification.
    function_symbol_vector             m_mappings;

    /// \brief The equations of the specification.
    atermpp::vector< data_equation >       m_equations;

    /// \brief Set containing all the sorts, including the system defined ones.
    mutable sort_expression_vector         m_normalised_sorts;

    /// \brief Set containing all constructors, including the system defined ones.
    /// The types in these constructors are normalised.
    mutable function_symbol_vector         m_normalised_constructors;

    /// \brief Cache normalised constructors grouped by target sort.
    mutable target_sort_to_function_map m_grouped_normalised_constructors;

    /// \brief Set containing system defined all mappings, including the system defined ones.
    /// The types in these mappings are normalised.
    mutable function_symbol_vector         m_normalised_mappings;

    /// \brief Cache normalised mappings grouped by target sort.
    mutable target_sort_to_function_map m_grouped_normalised_mappings;
    //
    /// \brief Table containing all equations, including the system defined ones.
    ///        The sorts in these equations are normalised.
    mutable data_equation_vector           m_normalised_equations;

    /// \brief Table containing how sorts should be mapped to normalised sorts.
    // sort_normaliser               m_sort_normaliser;
    mutable atermpp::map< sort_expression, sort_expression > m_normalised_aliases;

    void data_is_not_necessarily_normalised_anymore() const
    {
      m_normalised_data_is_up_to_date=false;
    }

  protected:

    /// \brief Adds a sort to this specification, and marks it as system
    ///        defined
    ///
    /// \param[in] s A sort expression.
    /// \pre s does not yet occur in this specification.
    /// \post is_system_defined(s) = true
    /// \note this operation does not invalidate iterators of sorts_const_range
    void add_system_defined_sort(const sort_expression& s) const
    {
      sort_expression normalised(normalize_sorts(s,*this));
      if (!is_function_sort(normalised) && std::find(m_normalised_sorts.begin(), m_normalised_sorts.end(), normalised) == m_normalised_sorts.end())
      {
        m_normalised_sorts.push_back(normalised);
      }
    }

    /// \brief Adds a constructor to this specification, and marks it as
    ///        system defined.
    ///
    /// \param[in] f A function symbol.
    /// \pre f does not yet occur in this specification.
    /// \post is_system_defined(f) == true
    /// \note this operation does not invalidate iterators of constructors_const_range
    inline
    void add_system_defined_constructor(const function_symbol& f) const
    {
      detail::insert_unique(m_normalised_constructors,normalize_sorts(f,*this));
    }

    /// \brief Adds a mapping to this specification, and marks it as system
    ///        defined.
    ///
    /// \param[in] f A function symbol.
    /// \pre f does not yet occur in this specification.
    /// \post is_system_defined(f) == true
    /// \note this operation does not invalidate iterators of mappings_const_range
    void add_system_defined_mapping(const function_symbol& f) const
    {
      detail::insert_unique(m_normalised_mappings,normalize_sorts(f,*this));
    }

    /// \brief Adds an equation to this specification, and marks it as system
    ///        defined.
    ///
    /// \param[in] e An equation.
    /// \pre e does not yet occur in this specification.
    /// \post is_system_defined(f) == true
    /// \note this operation does not invalidate iterators of equations_const_range
    void add_system_defined_equation(const data_equation& e) const
    {
      m_normalised_equations.push_back(normalize_sorts(e,*this));
    }

    /// \brief Adds constructors, mappings and equations for a structured sort
    ///        to this specification, and marks them as system defined.
    ///
    /// \param[in] sort A sort expression that is representing the structured sort.
    void insert_mappings_constructors_for_structured_sort(const structured_sort& sort) const
    {
      add_system_defined_sort(normalize_sorts(sort,*this));

      structured_sort s_sort(sort);
      function_symbol_vector f(s_sort.constructor_functions(sort));
      std::for_each(f.begin(), f.end(), boost::bind(&data_specification::add_system_defined_constructor, this, _1));
      f = s_sort.projection_functions(sort);
      std::for_each(f.begin(), f.end(), boost::bind(&data_specification::add_system_defined_mapping, this, _1));
      f = s_sort.recogniser_functions(sort);
      std::for_each(f.begin(), f.end(), boost::bind(&data_specification::add_system_defined_mapping, this, _1));

      data_equation_vector e(s_sort.constructor_equations(sort));
      std::for_each(e.begin(), e.end(), boost::bind(&data_specification::add_system_defined_equation, this, _1));
      e = s_sort.projection_equations(sort);
      std::for_each(e.begin(), e.end(), boost::bind(&data_specification::add_system_defined_equation, this, _1));
      e = s_sort.recogniser_equations(sort);
      std::for_each(e.begin(), e.end(), boost::bind(&data_specification::add_system_defined_equation, this, _1));
    }

    void add_standard_mappings_and_equations(sort_expression const& sort) const
    {
      function_symbol_vector symbols(standard_generate_functions_code(normalize_sorts(sort,*this)));

      for (function_symbol_vector::const_iterator i = symbols.begin(); i != symbols.end(); ++i)
      {
        detail::insert_unique(m_normalised_mappings,*i);
      }

      data_equation_vector equations(standard_generate_equations_code(sort));

      for (data_equation_vector::const_iterator i = equations.begin(); i != equations.end(); ++i)
      {
        add_system_defined_equation(*i);
      }
    }

  public:

    ///\brief Default constructor. Generate a data specification that contains
    ///       only booleans.
    data_specification()
      : m_data_specification_is_type_checked(true),
        m_normalised_data_is_up_to_date(false)
    {}

    ///\brief Constructor from an aterm.
    /// \param[in] t a term adhering to the internal format.
    data_specification(const atermpp::aterm_appl& t)
      :
      m_data_specification_is_type_checked(false),
      m_normalised_data_is_up_to_date(false)
    {
      m_non_typed_checked_data_spec=t;
    }

    /// \brief Indicates that the data specification is type checked.
    /// \details This builds up internal data structures and allows
    ///  access to the data specification using all the utility functions.
    void declare_data_specification_to_be_type_checked()
    {
      assert(!m_data_specification_is_type_checked); //A data specification can only be declared
      //type checked once.
      m_data_specification_is_type_checked=true;
      build_from_aterm(m_non_typed_checked_data_spec);
      m_non_typed_checked_data_spec=atermpp::aterm_appl();
    }


    /// \brief Gets all sort declarations including those that are system defined.
    ///
    /// \details The time complexity of this operation is constant, except when
    ///      the data specification has been changed, in which case it can be that
    ///      it must be normalised again. This operation is linear in the size of
    ///      the specification.
    /// \return The sort declarations of this specification.
    inline
    const sort_expression_vector& sorts() const
    {
      assert(m_data_specification_is_type_checked);
      normalise_specification_if_required();
      return m_normalised_sorts;
    }

    /// \brief Gets all sorts defined by a user (excluding the system defined sorts).
    ///
    /// \details The time complexity of this operation is constant.
    /// \return The user defined sort declaration.
    inline
    const sort_expression_vector& user_defined_sorts() const
    {
      assert(m_data_specification_is_type_checked);
      return m_sorts;
    }

    /// \brief Gets all constructors including those that are system defined.
    /// \details The time complexity is the same as for sorts().
    /// \return All constructors in this specification, including those for
    /// structured sorts.
    inline
    const function_symbol_vector& constructors() const
    {
      assert(m_data_specification_is_type_checked);
      normalise_specification_if_required();
      return m_normalised_constructors;
    }

    /// \brief Gets the constructors defined by the user, excluding those that
    /// are system defined.
    /// \details The time complexity for this operation is constant.
    inline
    const function_symbol_vector& user_defined_constructors() const
    {
      assert(m_data_specification_is_type_checked);
      return m_constructors;
    }

    /// \brief Gets all constructors of a sort including those that are system defined.
    ///
    /// \details The time complexity is the same as for sorts().
    /// \param[in] s A sort expression.
    /// \return The constructors for sort s in this specification.
    inline
    const function_symbol_vector& constructors(const sort_expression& s) const
    {
      assert(m_data_specification_is_type_checked);
      normalise_specification_if_required();
      m_grouped_normalised_constructors.reset(constructors());
      return m_grouped_normalised_constructors.mapping()[normalize_sorts(s,*this)];
    }

    /// \brief Gets all mappings in this specification including those that are system defined.
    ///
    /// \brief The time complexity is the same as for sorts().
    /// \return All mappings in this specification, including recognisers and
    /// projection functions from structured sorts.
    inline
    const function_symbol_vector& mappings() const
    {
      assert(m_data_specification_is_type_checked);
      normalise_specification_if_required();
      return m_normalised_mappings;
    }

    /// \brief Gets all user defined mappings in this specification.
    ///
    /// \brief The time complexity is constant.
    /// \return All mappings in this specification, including recognisers and
    /// projection functions from structured sorts.
    inline
    const function_symbol_vector& user_defined_mappings() const
    {
      assert(m_data_specification_is_type_checked);
      return m_mappings;
    }

    /// \brief Gets all mappings of a sort including those that are system defined
    ///
    /// \param[in] s A sort expression.
    /// \return All mappings in this specification, for which s occurs as a
    /// right-hand side of the mapping's sort.
    inline
    const function_symbol_vector& mappings(const sort_expression& s) const
    {
      assert(m_data_specification_is_type_checked);
      normalise_specification_if_required();
      m_grouped_normalised_mappings.reset(mappings());
      return m_grouped_normalised_mappings.mapping()[normalize_sorts(s, *this)];
    }

    /// \brief Gets all equations in this specification including those that are system defined
    ///
    /// \details The time complexity of this operation is the same as that for sort().
    /// \return All equations in this specification, including those for
    ///  structured sorts.
    inline
    const data_equation_vector& equations() const
    {
      assert(m_data_specification_is_type_checked);
      normalise_specification_if_required();
      return m_normalised_equations;
    }

    /// \brief Gets all user defined equations.
    ///
    /// \details The time complexity of this operation is constant.
    /// \return All equations in this specification, including those for
    ///  structured sorts.
    inline
    const data_equation_vector& user_defined_equations() const
    {
      assert(m_data_specification_is_type_checked);
      return m_equations;
    }

    /// \brief Gets a normalisation mapping that maps each sort to its unique normalised sort
    /// \details When in a specification sort aliases are used, like sort A=B or
    ///    sort Tree=struct leaf | node(Tree,Tree) then there are different representations
    ///    for each sort. The normalisation mapping maps each sort to a unique representant.
    ///    Moreover, it is this unique sort that it provides in internal mappings.
    const atermpp::map< sort_expression, sort_expression > &sort_alias_map() const
    {
      assert(m_data_specification_is_type_checked);
      normalise_specification_if_required();
      return m_normalised_aliases;
    }

    /// \brief Gets the user defined aliases.
    /// \details The time complexity is constant.
    inline
    const alias_vector& user_defined_aliases() const
    {
      assert(m_data_specification_is_type_checked);
      return m_aliases;
    }

    /// \brief Return the user defined context sorts of the current specification.
    /// \details Time complexity is constant.
    const atermpp::set<sort_expression>& context_sorts() const
    {
      return m_sorts_in_context;
    }

    /// \brief Adds a sort to this specification
    ///
    /// \param[in] s A sort expression.
    void add_sort(const sort_expression& s)
    {
      assert(m_data_specification_is_type_checked);
      if (std::find(m_sorts.begin(), m_sorts.end(), s) == m_sorts.end())
      {
        m_sorts.push_back(s);
        data_is_not_necessarily_normalised_anymore();
      }
    }

    /// \brief Adds an alias (new name for a sort) to this specification
    ///
    /// \param[in] a an alias
    /// \pre !search_sort(s.name()) || is_alias(s.name()) || constructors(s.name()).empty()
    /// \note this operation does not invalidate iterators of aliases_const_range
    /// \post is_alias(s.name()) && normalize_sorts(s.name(),*this) = normalize_sorts(s.reference(),*this)
    void add_alias(alias const& a)
    {
      assert(m_data_specification_is_type_checked);
      detail::insert_unique(m_aliases, a);
      data_is_not_necessarily_normalised_anymore();
    }

    /// \brief Adds a constructor to this specification
    ///
    /// \param[in] f A function symbol.
    /// \pre a mapping f does not yet occur in this specification.
    /// \note this operation does not invalidate iterators of constructors_const_range
    void add_constructor(const function_symbol& f)
    {
      assert(m_data_specification_is_type_checked);
      detail::insert_unique(m_constructors, f);
      data_is_not_necessarily_normalised_anymore();
    }

    /// \brief Adds a mapping to this specification
    ///
    /// \param[in] f A function symbol.
    /// \pre a constructor f does not yet occur in this specification.
    /// \note this operation does not invalidate iterators of mappings_const_range
    void add_mapping(const function_symbol& f)
    {
      assert(m_data_specification_is_type_checked);
      detail::insert_unique(m_mappings, f);
      data_is_not_necessarily_normalised_anymore();
    }

    /// \brief Adds an equation to this specification
    ///
    /// \param[in] e An equation.
    /// \pre e does not yet occur in this specification.
    /// \note this operation does not invalidate iterators of equations_const_range
    void add_equation(const data_equation& e)
    {
      assert(m_data_specification_is_type_checked);
<<<<<<< HEAD
      m_equations.push_back(detail::translate_user_notation_data_equation(e));
=======
      m_equations.push_back(data::translate_user_notation(e));
>>>>>>> a907a07f
      data_is_not_necessarily_normalised_anymore();
    }

    ///\brief Adds the sort s to the context sorts
    /// \param[in] s a sort expression. It is
    /// added to m_sorts_in_context. For this sort standard functions are generated
    /// automatically (if, <,<=,==,!=,>=,>) and if the sort is a standard sort,
    /// the necessary constructors, mappings and equations are added to the data type.
    void add_context_sort(const sort_expression& s) const
    {
      if (m_sorts_in_context.insert(s).second)
      {
        if (is_container_sort(s))
        {
          add_context_sort(container_sort(s).element_sort());
        }
        data_is_not_necessarily_normalised_anymore();
      }
    }

    ///\brief Adds the sorts in c to the context sorts
    /// \param[in] c a container of sort expressions. These are
    /// added to m_sorts_in_context. For these sorts standard functions are generated
    /// automatically (if, <,<=,==,!=,>=,>) and if the sorts are standard sorts,
    /// the necessary constructors, mappings and equations are added to the data type.
    template <typename Container>
    void add_context_sorts(const Container& c, typename atermpp::detail::enable_if_container<Container>::type* = 0) const
    {
      std::for_each(c.begin(), c.end(),
                    boost::bind(&data_specification::add_context_sort, this, _1));
    }

  private:

    ///\brief Normalises the sorts in the data specification
    ///\details See \ref normalise_sorts on arbitrary objects for a more detailed description.
    /// All sorts in the constructors, mappings and equations are normalised.
    void normalise_sorts() const
    {
      // Normalise the sorts of the constructors.
      assert(m_data_specification_is_type_checked);
      m_normalised_sorts.clear();
      m_normalised_constructors.clear();
      m_normalised_mappings.clear();
      m_normalised_equations.clear();
      std::set < sort_expression > sorts_already_added_to_m_normalised_sorts;
      reconstruct_m_normalised_aliases();
      for (atermpp::vector< sort_expression >::const_iterator i=m_sorts.begin();
           i!=m_sorts.end(); ++i)
      {
        add_system_defined_sort(*i);
        import_system_defined_sort(*i,sorts_already_added_to_m_normalised_sorts);
      }

      for (atermpp::set< sort_expression >::const_iterator i=m_sorts_in_context.begin();
           i!=m_sorts_in_context.end(); ++i)
      {
        import_system_defined_sort(*i,sorts_already_added_to_m_normalised_sorts);
      }

      std::set< sort_expression > dependent_sorts;
      dependent_sorts.insert(sort_bool::bool_());

      // constructors
      detail::insert(dependent_sorts, make_sort_range(m_constructors));

      // mappings
      detail::insert(dependent_sorts, make_sort_range(m_mappings));

      // equations
      for (atermpp::vector< data_equation >::const_iterator r(m_equations.begin()); r != m_equations.end(); ++r)
      {
        // make function sort in case of constants to add the corresponding sort as needed
        detail::insert(dependent_sorts, find_sort_expressions(*r));
      }

      // aliases, with both left and right hand sides.
      for (alias_vector::const_iterator i=m_aliases.begin();
           i!=m_aliases.end(); ++i)
      {
        dependent_sorts.insert(i->name());
        detail::insert(dependent_sorts,find_sort_expressions(i->reference()));
      }

      for (atermpp::set< sort_expression >::const_iterator i=dependent_sorts.begin();
           i!=dependent_sorts.end(); ++i)
      {
        add_system_defined_sort(*i);
        import_system_defined_sort(*i,sorts_already_added_to_m_normalised_sorts);
      }


      for (alias_vector::const_iterator i=m_aliases.begin();
           i!=m_aliases.end(); ++i)
      {
        add_system_defined_sort(i->name());
        add_system_defined_sort(i->reference());
        import_system_defined_sort(i->name(),sorts_already_added_to_m_normalised_sorts);
        import_system_defined_sort(i->reference(),sorts_already_added_to_m_normalised_sorts);
      }

      // sort_to_symbol_map new_constructors;
      for (function_symbol_vector::const_iterator i=m_constructors.begin();
           i!=m_constructors.end(); ++i)
      {
        const sort_expression normalised_sort=normalize_sorts(i->sort().target_sort(),*this);
        const function_symbol normalised_constructor=normalize_sorts(*i,*this);

        detail::insert_unique(m_normalised_constructors, normalised_constructor);
        add_system_defined_sort(normalised_sort);
      }

      // Normalise the sorts of the mappings.
      for (function_symbol_vector::const_iterator i=m_mappings.begin();
           i!=m_mappings.end(); ++i)
      {
        const sort_expression normalised_sort=normalize_sorts(i->sort().target_sort(),*this);
        const function_symbol normalised_mapping=normalize_sorts(*i,*this);

        detail::insert_unique(m_normalised_mappings, normalised_mapping);

        add_system_defined_sort(normalised_sort);
      }

      // Normalise the sorts of the expressions and variables in equations.
      for (atermpp::vector< data_equation >::const_iterator i=m_equations.begin();
           i!=m_equations.end(); ++i)
      {
        add_system_defined_equation(*i);
      }
    }

    /// \brief
    /// \details
    void normalise_specification_if_required() const
    {
      if (!m_normalised_data_is_up_to_date)
      {
        m_normalised_data_is_up_to_date=true;
        m_grouped_normalised_constructors.expire();
        m_grouped_normalised_mappings.expire();
        normalise_sorts();
      }
    }

    ///\brief Adds the system defined sorts in a sequence.
    ///       The second argument is used to check which sorts are added, to prevent
    ///       useless repetitions of additions of sorts.
    /// The function normalise_sorts imports for the given sort_expression sort all sorts, constructors,
    /// mappings and equations that belong to this sort to the `normalised' sets in this
    /// data type. E.g. for the sort Nat of natural numbers, it is required that Pos
    /// (positive numbers) are defined.
    void import_system_defined_sort(
      sort_expression const& sort,
      std::set <sort_expression> &sorts_already_added_to_m_normalised_sorts) const
    {
      assert(m_data_specification_is_type_checked);
      // First check whether sort has already been added. If yes, we can skip this step.
      if (sorts_already_added_to_m_normalised_sorts.count(sort)>0)
      {
        return;
      }
      sorts_already_added_to_m_normalised_sorts.insert(sort);

      // add sorts, constructors, mappings and equations
      if (sort == sort_bool::bool_())
      {
        // Add bool to the specification
        add_system_defined_sort(sort_bool::bool_());

        function_symbol_vector f(sort_bool::bool_generate_constructors_code());
        std::for_each(f.begin(), f.end(), boost::bind(&data_specification::add_system_defined_constructor, this, _1));
        f = sort_bool::bool_generate_functions_code();
        std::for_each(f.begin(), f.end(), boost::bind(&data_specification::add_system_defined_mapping, this, _1));
        data_equation_vector e(sort_bool::bool_generate_equations_code());
        std::for_each(e.begin(), e.end(), boost::bind(&data_specification::add_system_defined_equation, this, _1));
      }
      else if (sort == sort_real::real_())
      {
        // Add Real to the specification
        add_system_defined_sort(sort_real::real_());

        function_symbol_vector f(sort_real::real_generate_constructors_code());
        std::for_each(f.begin(), f.end(), boost::bind(&data_specification::add_system_defined_constructor, this, _1));
        f = sort_real::real_generate_functions_code();
        std::for_each(f.begin(), f.end(), boost::bind(&data_specification::add_system_defined_mapping, this, _1));
        data_equation_vector e(sort_real::real_generate_equations_code());
        std::for_each(e.begin(), e.end(), boost::bind(&data_specification::add_system_defined_equation, this, _1));

        import_system_defined_sort(sort_int::int_(),sorts_already_added_to_m_normalised_sorts);
        // A full definition of Int is required
        // as the rewrite rules of Real rely on it.
      }
      else if (sort == sort_int::int_())
      {
        // Add Int to the specification
        add_system_defined_sort(sort_int::int_());

        function_symbol_vector f(sort_int::int_generate_constructors_code());
        std::for_each(f.begin(), f.end(), boost::bind(&data_specification::add_system_defined_constructor, this, _1));
        f = sort_int::int_generate_functions_code();
        std::for_each(f.begin(), f.end(), boost::bind(&data_specification::add_system_defined_mapping, this, _1));
        data_equation_vector e(sort_int::int_generate_equations_code());
        std::for_each(e.begin(), e.end(), boost::bind(&data_specification::add_system_defined_equation, this, _1));

        import_system_defined_sort(sort_nat::nat(),sorts_already_added_to_m_normalised_sorts);
        // See above, Int requires Nat.
      }
      else if (sort == sort_nat::nat())
      {
        // Add Nat to the specification
        add_system_defined_sort(sort_nat::natpair());
        add_system_defined_sort(sort_nat::nat());

        function_symbol_vector f(sort_nat::nat_generate_constructors_code());
        std::for_each(f.begin(), f.end(), boost::bind(&data_specification::add_system_defined_constructor, this, _1));
        f = sort_nat::nat_generate_functions_code();
        std::for_each(f.begin(), f.end(), boost::bind(&data_specification::add_system_defined_mapping, this, _1));
        data_equation_vector e(sort_nat::nat_generate_equations_code());
        std::for_each(e.begin(), e.end(), boost::bind(&data_specification::add_system_defined_equation, this, _1));

        import_system_defined_sort(sort_pos::pos(),sorts_already_added_to_m_normalised_sorts);  // See above, Nat requires Pos.
      }
      else if (sort == sort_pos::pos())
      {
        // Add Pos to the specification
        add_system_defined_sort(sort_pos::pos());

        function_symbol_vector f(sort_pos::pos_generate_constructors_code());
        std::for_each(f.begin(), f.end(), boost::bind(&data_specification::add_system_defined_constructor, this, _1));
        f = sort_pos::pos_generate_functions_code();
        std::for_each(f.begin(), f.end(), boost::bind(&data_specification::add_system_defined_mapping, this, _1));
        data_equation_vector e(sort_pos::pos_generate_equations_code());
        std::for_each(e.begin(), e.end(), boost::bind(&data_specification::add_system_defined_equation, this, _1));
      }
      else if (is_function_sort(sort))
      {
        const sort_expression t=function_sort(sort).codomain();
        import_system_defined_sort(t,sorts_already_added_to_m_normalised_sorts);
        const sort_expression_list& l=function_sort(sort).domain();
        for (sort_expression_list::const_iterator i=l.begin(); i!=l.end(); ++i)
        {
          import_system_defined_sort(*i,sorts_already_added_to_m_normalised_sorts);
        }
        if (l.size()==1)
        {
          data_equation_vector e(function_update_generate_equations_code(l.front(),t));
          std::for_each(e.begin(), e.end(), boost::bind(&data_specification::add_system_defined_equation, this, _1));
        }
      }
      else if (is_container_sort(sort))
      {
        sort_expression element_sort(container_sort(sort).element_sort());
        // Import the element sort (which may be a complex sort also).
        import_system_defined_sort(element_sort,sorts_already_added_to_m_normalised_sorts);
        if (sort_list::is_list(sort))
        {
          import_system_defined_sort(sort_nat::nat(),sorts_already_added_to_m_normalised_sorts); // Required for lists.

          // Add a list to the specification.
          add_system_defined_sort(sort);

          function_symbol_vector f(sort_list::list_generate_constructors_code(element_sort));
          std::for_each(f.begin(), f.end(), boost::bind(&data_specification::add_system_defined_constructor, this, _1));
          f = sort_list::list_generate_functions_code(element_sort);
          std::for_each(f.begin(), f.end(), boost::bind(&data_specification::add_system_defined_mapping, this, _1));
          data_equation_vector e(sort_list::list_generate_equations_code(element_sort));
          std::for_each(e.begin(), e.end(), boost::bind(&data_specification::add_system_defined_equation, this, _1));
        }
        else if (sort_set::is_set(sort)||sort_fset::is_fset(sort))
        {
          // Add the function sort element_sort->Bool to the specification
          // const sort_expression_list l(element_sort);
          import_system_defined_sort(function_sort(push_front(sort_expression_list(),element_sort),sort_bool::bool_()),
                                     sorts_already_added_to_m_normalised_sorts);

          // Add a set to the specification.
          add_system_defined_sort(sort_set::set_(element_sort));
          function_symbol_vector f(sort_set::set_generate_constructors_code(element_sort));
          std::for_each(f.begin(), f.end(), boost::bind(&data_specification::add_system_defined_constructor, this, _1));
          f = sort_set::set_generate_functions_code(element_sort);
          std::for_each(f.begin(), f.end(), boost::bind(&data_specification::add_system_defined_mapping, this, _1));
          data_equation_vector e(sort_set::set_generate_equations_code(element_sort));
          std::for_each(e.begin(), e.end(), boost::bind(&data_specification::add_system_defined_equation, this, _1));

          // Add also the finite set specification.
          add_system_defined_sort(sort_fset::fset(element_sort));
          f = sort_fset::fset_generate_constructors_code(element_sort);
          std::for_each(f.begin(), f.end(), boost::bind(&data_specification::add_system_defined_constructor, this, _1));
          f = sort_fset::fset_generate_functions_code(element_sort);
          std::for_each(f.begin(), f.end(), boost::bind(&data_specification::add_system_defined_mapping, this, _1));
          e = sort_fset::fset_generate_equations_code(element_sort);
          std::for_each(e.begin(), e.end(), boost::bind(&data_specification::add_system_defined_equation, this, _1));
        }
        else if (sort_bag::is_bag(sort)||sort_fbag::is_fbag(sort))
        {
          // Add the sorts Nat and set_(element_sort) to the specification.
          import_system_defined_sort(sort_nat::nat(),sorts_already_added_to_m_normalised_sorts); // Required for bags.
          import_system_defined_sort(sort_set::set_(element_sort),sorts_already_added_to_m_normalised_sorts);

          // Add the function sort element_sort->Nat to the specification
          import_system_defined_sort(function_sort(push_front(sort_expression_list(),element_sort),sort_nat::nat()),
                                     sorts_already_added_to_m_normalised_sorts);

          // Add a bag to the specification.
          add_system_defined_sort(sort_bag::bag(element_sort));
          function_symbol_vector f(sort_bag::bag_generate_constructors_code(element_sort));
          std::for_each(f.begin(), f.end(), boost::bind(&data_specification::add_system_defined_constructor, this, _1));
          f = sort_bag::bag_generate_functions_code(element_sort);
          std::for_each(f.begin(), f.end(), boost::bind(&data_specification::add_system_defined_mapping, this, _1));
          data_equation_vector e(sort_bag::bag_generate_equations_code(element_sort));
          std::for_each(e.begin(), e.end(), boost::bind(&data_specification::add_system_defined_equation, this, _1));

          // Also add a finite bag to the specification
          add_system_defined_sort(sort_fbag::fbag(element_sort));
          f = sort_fbag::fbag_generate_constructors_code(element_sort);
          std::for_each(f.begin(), f.end(), boost::bind(&data_specification::add_system_defined_constructor, this, _1));
          f = sort_fbag::fbag_generate_functions_code(element_sort);
          std::for_each(f.begin(), f.end(), boost::bind(&data_specification::add_system_defined_mapping, this, _1));
          e = sort_fbag::fbag_generate_equations_code(element_sort);
          std::for_each(e.begin(), e.end(), boost::bind(&data_specification::add_system_defined_equation, this, _1));
        }
      }
      else if (is_structured_sort(sort))
      {
        insert_mappings_constructors_for_structured_sort(sort);
      }
      const sort_expression normalised_sort=normalize_sorts(sort,*this);
      add_standard_mappings_and_equations(normalised_sort);
    }

  public:

    /// \brief Removes sort from specification.
    /// Note that this also removes aliases for the sort but does not remove
    /// constructors, mappings and equations.
    /// \param[in] s A sort expression.
    /// \post s does not occur in this specification.
    void remove_sort(const sort_expression& s)
    {
      assert(m_data_specification_is_type_checked);
      const atermpp::vector<sort_expression>::iterator i = std::find(m_sorts.begin(), m_sorts.end(), s);
      if(i != m_sorts.end())
      {
        m_sorts.erase(i);
      }
      const atermpp::vector<sort_expression>::iterator j = std::find(m_normalised_sorts.begin(), m_normalised_sorts.end(), normalize_sorts(s, *this));
      if(j != m_normalised_sorts.end())
      {
        m_normalised_sorts.erase(j);
      }
    }

    /// \brief Removes alias from specification.
    /// \post !search_sort(a.name()) && !is_alias(a.name())
    void remove_alias(alias const& a)
    {
      assert(m_data_specification_is_type_checked);
      const atermpp::vector<sort_expression>::iterator i = std::find(m_sorts.begin(), m_sorts.end(), a.name());
      if(i != m_sorts.end())
      {
        m_sorts.erase(i);
      }
      detail::remove(m_aliases, a);
      data_is_not_necessarily_normalised_anymore();
    }

    /// \brief Removes constructor from specification.
    ///
    /// Note that this does not remove equations containing the constructor.
    /// \param[in] f A constructor.
    /// \pre f occurs in the specification as constructor.
    /// \post f does not occur as constructor.
    /// \note this operation does not invalidate iterators of constructors_const_range,
    /// only if they point to the element that is removed
    void remove_constructor(const function_symbol& f)
    {
      assert(m_data_specification_is_type_checked);
      detail::remove(m_normalised_constructors, normalize_sorts(f,*this));
      detail::remove(m_constructors, f);
    }

    /// \brief Removes mapping from specification.
    ///
    /// Note that this does not remove equations in which the mapping occurs.
    /// \param[in] f A function.
    /// \post f does not occur as constructor.
    /// \note this operation does not invalidate iterators of mappings_const_range,
    /// only if they point to the element that is removed
    void remove_mapping(const function_symbol& f)
    {
      assert(m_data_specification_is_type_checked);
      detail::remove(m_normalised_mappings, normalize_sorts(f,*this));
      detail::remove(m_mappings, f);
    }

    /// \brief Removes equation from specification.
    ///
    /// \param[in] e An equation.
    /// \post e is removed from this specification.
    /// \note this operation does not invalidate iterators of equations_const_range,
    /// only if they point to the element that is removed
    void remove_equation(const data_equation& e)
    {
      assert(m_data_specification_is_type_checked);
<<<<<<< HEAD
      const data_equation e1=data::detail::translate_user_notation_data_equation(e);
=======
      const data_equation e1=data::translate_user_notation(e);
>>>>>>> a907a07f

      detail::remove(m_normalised_equations, normalize_sorts(e1,*this));
      detail::remove(m_equations, e1);
    }

    /// \brief Checks whether two sort expressions represent the same sort
    ///
    /// \param[in] s1 A sort expression
    /// \param[in] s2 A sort expression
    bool equal_sorts(sort_expression const& s1, sort_expression const& s2) const
    {
      assert(m_data_specification_is_type_checked);
      normalise_specification_if_required();
      const sort_expression normalised_sort1=normalize_sorts(s1,*this);
      const sort_expression normalised_sort2=normalize_sorts(s2,*this);
      return (normalised_sort1 == normalised_sort2);
    }

    /// \brief Checks whether a sort is certainly finite.
    ///
    /// \param[in] s A sort expression
    /// \return true if s can be determined to be finite,
    ///      false otherwise.
    bool is_certainly_finite(const sort_expression& s) const;

    /// \brief Checks whether a sort is a constructor sort
    ///
    /// \param[in] s A sort expression
    /// \return true if s is a constructor sort
    bool is_constructor_sort(const sort_expression& s) const
    {
      assert(m_data_specification_is_type_checked);
      normalise_specification_if_required();
      const sort_expression normalised_sort=normalize_sorts(s,*this);
      return !is_function_sort(normalised_sort) && !constructors(normalised_sort).empty();
    }

    /// \brief Returns true if
    /// <ul>
    /// <li>the domain and range sorts of constructors are contained in the list of sorts</li>
    /// <li>the domain and range sorts of mappings are contained in the list of sorts</li>
    /// </ul>
    /// \return True if the data specification is well typed.
    bool is_well_typed() const;

    bool operator==(const data_specification& other) const
    {
      if (!m_data_specification_is_type_checked)
      {
        if (other.m_data_specification_is_type_checked)
        {
          return false;
        }
        return m_non_typed_checked_data_spec==other.m_non_typed_checked_data_spec;
      }
      normalise_specification_if_required();
      other.normalise_specification_if_required();
      return
        // m_sorts_in_context == other.m_sorts_in_context &&
        other.m_data_specification_is_type_checked &&
        m_non_typed_checked_data_spec == other.m_non_typed_checked_data_spec &&
        m_normalised_sorts == other.m_normalised_sorts &&
        m_normalised_constructors == other.m_normalised_constructors &&
        m_normalised_mappings == other.m_normalised_mappings &&
        m_normalised_equations == other.m_normalised_equations;
    }

    data_specification& operator=(const data_specification& other)
    {
      m_data_specification_is_type_checked=other.m_data_specification_is_type_checked;
      m_non_typed_checked_data_spec=other.m_non_typed_checked_data_spec;
      m_normalised_data_is_up_to_date=other.m_normalised_data_is_up_to_date;
      m_sorts=other.m_sorts;
      m_sorts_in_context=other.m_sorts_in_context;
      m_aliases=other.m_aliases;
      m_constructors=other.m_constructors;
      m_mappings=other.m_mappings;
      m_equations=other.m_equations;
      m_normalised_sorts=other.m_normalised_sorts;
      m_normalised_mappings=other.m_normalised_mappings;
      m_normalised_constructors=other.m_normalised_constructors;
      m_grouped_normalised_mappings=other.m_grouped_normalised_mappings;
      m_grouped_normalised_constructors=other.m_grouped_normalised_constructors;
      m_normalised_equations=other.m_normalised_equations;
      m_normalised_aliases=other.m_normalised_aliases;
      return *this;
    }

}; // class data_specification


/// \brief Merges two data specifications into one.
/// \details It is assumed that the two specs can be merged. I.e.
///          that the second is a safe extension of the first.
/// \param spec1[in] One of the input specifications.
/// \param spec2[in] The second input specification.
/// \return A specification that is merged.

inline data_specification operator +(data_specification spec1, const data_specification &spec2)
{
  const sort_expression_vector sv=spec2.user_defined_sorts();
  for(sort_expression_vector::const_iterator i=sv.begin(); i!=sv.end(); ++i)
  {
    spec1.add_sort(*i);
  }
// void declare_data_specification_to_be_type_checked()

  const alias_vector av=spec2.user_defined_aliases();
  for(alias_vector::const_iterator i=av.begin(); i!=av.end(); ++i)
  {
    spec1.add_alias(*i);
  }

  const function_symbol_vector cv=spec2.user_defined_constructors();
  for(function_symbol_vector::const_iterator i=cv.begin(); i!=cv.end(); ++i)
  {
    spec1.add_constructor(*i);
  }

  const function_symbol_vector mv=spec2.user_defined_mappings();
  for(function_symbol_vector::const_iterator i=mv.begin(); i!=mv.end(); ++i)
  {
    spec1.add_mapping(*i);
  }

  const data_equation_vector ev=spec2.user_defined_equations();
  for(data_equation_vector::const_iterator i=ev.begin(); i!=ev.end(); ++i)
  {
    spec1.add_equation(*i);
  }

  return spec1;
}

/// \brief Finds a mapping in a data specification.
/// \param data A data specification
/// \param s A string
/// \return The found mapping

inline
function_symbol find_mapping(data_specification const& data, std::string const& s)
{
  const function_symbol_vector r(data.mappings());
  function_symbol_vector::const_iterator i = std::find_if(r.begin(), r.end(), detail::function_symbol_has_name(s));
  return (i == r.end()) ? function_symbol() : *i;
}

/// \brief Finds a constructor in a data specification.
/// \param data A data specification
/// \param s A string
/// \return The found constructor

inline
function_symbol find_constructor(data_specification const& data, std::string const& s)
{
  const function_symbol_vector r(data.constructors());
  function_symbol_vector::const_iterator i = std::find_if(r.begin(), r.end(), detail::function_symbol_has_name(s));
  return (i == r.end()) ? function_symbol() : *i;
}

/// \brief Finds a sort in a data specification.
/// \param data A data specification
/// \param s A string
/// \return The found sort

inline
sort_expression find_sort(data_specification const& data, std::string const& s)
{
  const atermpp::vector<sort_expression> r(data.sorts());
  const atermpp::vector<sort_expression>::const_iterator i = std::find_if(r.begin(), r.end(), detail::sort_has_name(s));
  return (i == r.end()) ? sort_expression() : *i;
}

/// \brief Gets all equations with a data expression as head
/// on one of its sides.
///
/// \param[in] specification A data specification.
/// \param[in] d A data expression.
/// \return All equations with d as head in one of its sides.

inline
data_equation_vector find_equations(data_specification const& specification, const data_expression& d)
{
  data_equation_vector result;
  const atermpp::vector< data_equation > equations(specification.equations());
  for (atermpp::vector< data_equation >::const_iterator i = equations.begin(); i != equations.end(); ++i)
  {
    if (i->lhs() == d || i->rhs() == d)
    {
      result.push_back(*i);
    }
    else if (is_application(i->lhs()))
    {
      if (static_cast<application>(i->lhs()).head() == d)
      {
        result.push_back(*i);
      }
    }
    else if (is_application(i->rhs()))
    {
      if (static_cast<application>(i->rhs()).head() == d)
      {
        result.push_back(*i);
      }
    }
  }
  return result;
}

} // namespace data

} // namespace mcrl2

#endif // MCRL2_DATA_DATA_SPECIFICATION_H
<|MERGE_RESOLUTION|>--- conflicted
+++ resolved
@@ -61,18 +61,7 @@
 // prototype
 class data_specification;
 
-<<<<<<< HEAD
-/// \cond INTERNAL_DOCS
-namespace detail
-{
-data_equation translate_user_notation_data_equation(const data_equation& x);
-} // namespace detail
-
-// prototype, find.h included at the end of this file to prevent circular dependencies.
-template < typename Container >
-std::set<sort_expression> find_sort_expressions(Container const& container);
-=======
-// template function overloads
+// template function overloads
 std::string pp(const data::data_specification& x);
 sort_expression normalize_sorts(const sort_expression& x, const data::data_specification& dataspec);
 data_expression normalize_sorts(const data_expression& x, const data::data_specification& dataspec);
@@ -80,7 +69,6 @@
 data::data_equation normalize_sorts(const data::data_equation& x, const data::data_specification& dataspec);
 data_equation_list normalize_sorts(const data_equation_list& x, const data::data_specification& dataspec);
 void normalize_sorts(data_equation_vector& x, const data::data_specification& dataspec);
->>>>>>> a907a07f
 
 /// \cond INTERNAL_DOCS
 namespace detail
@@ -608,11 +596,7 @@
     void add_equation(const data_equation& e)
     {
       assert(m_data_specification_is_type_checked);
-<<<<<<< HEAD
-      m_equations.push_back(detail::translate_user_notation_data_equation(e));
-=======
       m_equations.push_back(data::translate_user_notation(e));
->>>>>>> a907a07f
       data_is_not_necessarily_normalised_anymore();
     }
 
@@ -1018,11 +1002,7 @@
     void remove_equation(const data_equation& e)
     {
       assert(m_data_specification_is_type_checked);
-<<<<<<< HEAD
-      const data_equation e1=data::detail::translate_user_notation_data_equation(e);
-=======
       const data_equation e1=data::translate_user_notation(e);
->>>>>>> a907a07f
 
       detail::remove(m_normalised_equations, normalize_sorts(e1,*this));
       detail::remove(m_equations, e1);
