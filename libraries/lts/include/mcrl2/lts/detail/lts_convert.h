// Author(s): Jan Friso Groote
// Copyright: see the accompanying file COPYING or copy at
// https://svn.win.tue.nl/trac/MCRL2/browser/trunk/COPYING
//
// Distributed under the Boost Software License, Version 1.0.
// (See accompanying file LICENSE_1_0.txt or copy at
// http://www.boost.org/LICENSE_1_0.txt)
//

/** \file mcrl2/lts/detail/lts_convert.h
 *
 * \brief This file contains lts_convert routines that translate different lts formats into each other.
 * \details For each pair of lts formats there is a translation of one format into the other,
            if such a translation is possible.
 * \author Jan Friso Groote, Muck van Weerdenburg
 */


#ifndef MCRL2_LTS_DETAIL_LTS_CONVERT_H
#define MCRL2_LTS_DETAIL_LTS_CONVERT_H

#include <sstream>
#include "mcrl2/utilities/logger.h"
#include "mcrl2/core/detail/function_symbols.h"
#include "mcrl2/data/parse.h"
#include "mcrl2/lps/specification.h"
#include "mcrl2/lts/lts_lts.h"
#include "mcrl2/lts/lts_aut.h"
#include "mcrl2/lts/lts_fsm.h"
#include "mcrl2/lts/lts_bcg.h"
#include "mcrl2/lts/lts_dot.h"

namespace mcrl2
{
namespace lts
{
namespace detail
{

template <class CONVERTOR, class LTS_IN_TYPE, class LTS_OUT_TYPE>
inline void convert_core_lts(CONVERTOR& c,
                             const LTS_IN_TYPE& lts_in,
                             LTS_OUT_TYPE& lts_out);

/** \brief Convert LTSs to each other. The input lts is not usable afterwards.
    \details Converts the input lts into the output lts maintaining the nature
            of the lts as good as possible. If no translation can be provided
            because more information is required (such as data types), then
            a mcrl2::runtime error is thrown. This also happens if the particular
            translation is not implemented.
*/
template < class LTS_IN_TYPE, class LTS_OUT_TYPE >
inline void lts_convert(const LTS_IN_TYPE&, LTS_OUT_TYPE&)
{
  throw mcrl2::runtime_error("Conversion between lts types is not defined (without extra information)");
}

/** \brief Convert LTSs to each other. The input lts is not usable afterwards.
    \details See lts_convert for an explanation. The extra information that is
             provided, is used for the translation, provided that extra_data_is_defined
             is set to true. This extra boolean makes it possible to dynamically conclude
             whether the required data is available, and if not, this boolean can be set to
             false, and the extra data will not be used. If the extra information is not needed in
             the translation, it is not used and a message is printed to stderr.
*/
template < class LTS_IN_TYPE, class LTS_OUT_TYPE >
inline void lts_convert(
  const LTS_IN_TYPE& lts_in,
  LTS_OUT_TYPE& lts_out,
  const data::data_specification&,
  const process::action_label_list&,
  const data::variable_list&,
  const bool extra_data_is_defined=true)
{
  if (!extra_data_is_defined)
  {
    lts_convert(lts_in,lts_out);
  }
  else
  {
    throw mcrl2::runtime_error("Conversion between lts types is not defined (with extra information)");
  }
}
// ================================================================
//
// Below the translations for labelled transition system formats
// to each other are provided. If a translation is not given,
// the routines above are used to indicate at runtime that a
// required translation does not exist.
//
// ================================================================


// ======================  lts -> lts  =============================

inline void lts_convert(
  const lts_lts_t& lts_in,
  lts_lts_t& lts_out)
{
  lts_out=lts_in;
}

inline void lts_convert(
  const lts_lts_t& lts_in,
  lts_lts_t& lts_out,
  const data::data_specification&,
  const process::action_label_list&,
  const data::variable_list&,
  const bool extra_data_is_defined=true)
{
  if (extra_data_is_defined)
  {
    mCRL2log(log::warning) << "While translating .lts to .lts, additional information (data specification, action declarations and process parameters) are ignored.\n";
  }
  lts_convert(lts_in,lts_out);
}

// ======================  lts -> fsm =============================

class lts_fsm_convertor
{
  private:
    std::vector < std::map <data::data_expression , size_t > > state_element_values_sets;
    lts_fsm_t& lts_out;

  public:
    lts_fsm_convertor(size_t n, lts_fsm_t& l):
      state_element_values_sets(std::vector < std::map <data::data_expression , size_t > >
                                (n,std::map <data::data_expression , size_t >())),
      lts_out(l)
    {
    }

    action_label_string translate_label(const action_label_lts& l) const
    {
      return pp(l);
    }

    state_label_fsm translate_state(const state_label_lts& l)
    {
      std::vector < size_t > result;
      for (size_t i=0; i<l.size(); ++i)
      {
        const data::data_expression t=l[i];
        std::map <data::data_expression , size_t >::const_iterator index=state_element_values_sets[i].find(t);
        if (index==state_element_values_sets[i].end())
        {
          const size_t element_index=state_element_values_sets[i].size();
          result.push_back(element_index);
          lts_out.add_state_element_value(i,data::pp(t));
          state_element_values_sets[i][t]=element_index;
        }
        else
        {
          result.push_back(index->second);
        }
      }
      return result;
    }
};

inline void lts_convert(
  const lts_lts_t& lts_in,
  lts_fsm_t& lts_out)
{
  lts_out.clear_process_parameters();

  /* Only recall state parameters if state information is available to match with it */
  if (lts_in.has_state_info())
  {
    for (data::variable_list::const_iterator i=lts_in.process_parameters().begin();
         i!=lts_in.process_parameters().end(); ++i)
    {
      lts_out.add_process_parameter(data::pp(*i),data::pp(i->sort()));
    }
  }

  lts_fsm_convertor c(lts_in.process_parameters().size(),lts_out);
  convert_core_lts(c,lts_in,lts_out);

}

inline void lts_convert(
  const lts_lts_t& lts_in,
  lts_fsm_t& lts_out,
  const data::data_specification&,
  const process::action_label_list&,
  const data::variable_list&,
  const bool extra_data_is_defined=true)
{
  if (extra_data_is_defined)
  {
    mCRL2log(log::warning) << "While translating .lts to .fsm, additional information (data specification, action declarations and process parameters) are ignored.\n";
  }
  lts_convert(lts_in,lts_out);
}

// ======================  lts -> aut =============================

class lts_aut_convertor
{
  public:
    action_label_string translate_label(const action_label_lts& l) const
    {
      return pp(l);
    }

    state_label_empty translate_state(const state_label_lts&) const
    {
      return state_label_empty();
    }
};

inline void lts_convert(
  const lts_lts_t& lts_in,
  lts_aut_t& lts_out)
{
  lts_aut_convertor c;
  convert_core_lts(c,lts_in,lts_out);
}

inline void lts_convert(
  const lts_lts_t& lts_in,
  lts_aut_t& lts_out,
  const data::data_specification&,
  const process::action_label_list&,
  const data::variable_list&,
  const bool extra_data_is_defined=true)
{
  if (extra_data_is_defined)
  {
    mCRL2log(log::warning) << "While translating .lts to .aut, additional information (data specification, action declarations and process parameters) are ignored.\n";
  }
  lts_convert(lts_in,lts_out);
}

// ======================  lts -> dot =============================

class lts_dot_convertor
{
    size_t m_state_count;

  public:

    lts_dot_convertor():m_state_count(0)
    {}

    action_label_string translate_label(const action_label_lts& l) const
    {
      return pp(l);
    }

    state_label_dot translate_state(const state_label_lts& l)
    {
      std::stringstream state_name;
      state_name << "s" << m_state_count;
      m_state_count++;
      return state_label_dot(state_name.str(),pp(l));
    }
};

inline void lts_convert(
  const lts_lts_t& lts_in,
  lts_dot_t& lts_out)
{
  lts_out=lts_dot_t();
  lts_dot_convertor c;
  convert_core_lts(c,lts_in,lts_out);
}

inline void lts_convert(
  const lts_lts_t& lts_in,
  lts_dot_t& lts_out,
  const data::data_specification&,
  const process::action_label_list&,
  const data::variable_list&,
  const bool extra_data_is_defined=true)
{
  if (extra_data_is_defined)
  {
    mCRL2log(log::warning) << "While translating .lts to .dot, additional information (data specification, action declarations and process parameters) are ignored.\n";
  }
  lts_convert(lts_in,lts_out);
}

// ====================== lts -> bcg =============================

#ifdef USE_BCG

class lts_bcg_convertor
{
  public:
    action_label_string translate_label(const action_label_lts& l) const
    {
      return pp(l);
    }

    state_label_empty translate_state(const state_label_lts& l) const
    {
      return state_label_empty();
    }
};

inline void lts_convert(
  const lts_lts_t& lts_in,
  lts_bcg_t& lts_out)
{
  lts_bcg_convertor c;
  convert_core_lts(c,lts_in,lts_out);
}

inline void lts_convert(
  const lts_lts_t& lts_in,
  lts_bcg_t& lts_out,
  const data::data_specification& data,
  const process::action_label_list& action_labels,
  const data::variable_list& process_parameters,
  const bool extra_data_is_defined=true)
{
  if (extra_data_is_defined)
  {
    mCRL2log(log::warning) << "While translating .lts to .bcg, additional information (data specification, action declarations and process parameters) are ignored.\n";
  }
  lts_convert(lts_in,lts_out);
}

#endif

// ====================== aut -> lts  =============================

class aut_lts_convertor
{
  protected:
    const data::data_specification& m_data;
    const process::action_label_list& m_action_labels;

  public:
    aut_lts_convertor(
      const data::data_specification& data,
      const process::action_label_list& action_labels):
      m_data(data),
      m_action_labels(action_labels)
    {}

    action_label_lts translate_label(const action_label_string& l1) const
    {
      std::string l(l1);
      action_label_lts al;
      // Remove quotes, if present in the action label string.
      if ((l.size()>=2) &&
          (l.substr(0,1)=="\"") &&
          (l.substr(l.size()-1,l.size())=="\""))
      {
        l=l.substr(1,l.size()-1);
      }

      try
      {
<<<<<<< HEAD
        al=parse_lts_action(l,m_data,atermpp::aterm_cast<lps::action_list>(m_action_labels));




=======
        al=parse_lts_action(l,m_data,m_action_labels);
>>>>>>> 23620a89
      }
      catch (mcrl2::runtime_error& e)
      {
        throw mcrl2::runtime_error("Parse error in action label " + l1 + ".\n" + e.what());
      }
      return al;
    }

    state_label_lts translate_state(const state_label_empty&) const
    {
      // There is no state label. Use the default.
      return state_label_lts();
    }
};

inline void lts_convert(
  const lts_aut_t&,
  lts_lts_t&)
{
  throw mcrl2::runtime_error("Cannot translate .aut into .lts format without additional information (data, action declarations and process parameters)");
}

inline void lts_convert(
  const lts_aut_t& lts_in,
  lts_lts_t& lts_out,
  const data::data_specification& data,
  const process::action_label_list& action_labels,
  const data::variable_list& process_parameters,
  const bool extra_data_is_defined=true)
{
  if (!extra_data_is_defined)
  {
    lts_convert(lts_in,lts_out);
  }
  else
  {
    lts_out=lts_lts_t();
    lts_out.set_data(data);
    lts_out.set_action_labels(action_labels);
    lts_out.set_process_parameters(process_parameters);
    aut_lts_convertor c(data,action_labels);
    convert_core_lts(c,lts_in,lts_out);
  }
}

// ====================== aut -> aut   =============================

inline void lts_convert(
  const lts_aut_t& lts_in,
  lts_aut_t& lts_out)
{
  lts_out=lts_in;
}

inline void lts_convert(
  const lts_aut_t& lts_in,
  lts_aut_t& lts_out,
  const data::data_specification&,
  const process::action_label_list&,
  const data::variable_list&,
  const bool extra_data_is_defined=true)
{
  if (extra_data_is_defined)
  {
    mCRL2log(log::warning) << "While translating .aut to .aut, additional information (data specification, action declarations and process parameters) are ignored.\n";
  }
  lts_convert(lts_in,lts_out);
}

// ====================== aut -> fsm   =============================

class aut_fsm_convertor
{
  public:

    action_label_string translate_label(const action_label_string& l) const
    {
      return l;
    }

    state_label_fsm translate_state(const state_label_empty&) const
    {
      return state_label_fsm();
    }
};

inline void lts_convert(
  const lts_aut_t& lts_in,
  lts_fsm_t& lts_out)
{
  //Reset lts_out
  lts_out=lts_fsm_t();

  aut_fsm_convertor c;
  convert_core_lts(c,lts_in,lts_out);

}

inline void lts_convert(
  const lts_aut_t& lts_in,
  lts_fsm_t& lts_out,
  const data::data_specification&,
  const process::action_label_list&,
  const data::variable_list&,
  const bool extra_data_is_defined=true)
{
  if (extra_data_is_defined)
  {
    mCRL2log(log::warning) << "While translating .aut to .fsm, additional information (data specification, action declarations and process parameters) are ignored.\n";
  }
  lts_convert(lts_in,lts_out);
}

// ====================== bcg -> dot    =============================

#ifdef USE_BCG

class bcg_dot_convertor
{
  public:

    action_label_string translate_label(const action_label_string& l) const
    {
      return l;
    }

    state_label_dot translate_state(const state_label_empty& l) const
    {
      return state_label_dot();
    }
};

inline void lts_convert(
  const lts_bcg_t& lts_in,
  lts_dot_t& lts_out)
{
  //Reset lts_out
  lts_out=lts_dot_t();

  bcg_dot_convertor c;
  convert_core_lts(c,lts_in,lts_out);

}

inline void lts_convert(
  const lts_bcg_t& lts_in,
  lts_dot_t& lts_out,
  const data::data_specification& data,
  const process::action_label_list& action_labels,
  const data::variable_list& process_parameters,
  const bool extra_data_is_defined=true)
{
  if (extra_data_is_defined)
  {
    mCRL2log(log::warning) << "While translating .bcg to .dot, additional information (data specification, action declarations and process parameters) are ignored.\n";
  }
  lts_convert(lts_in,lts_out);
}


#endif

// ====================== aut -> dot    =============================

class aut_dot_convertor
{
  public:

    action_label_string translate_label(const action_label_string& l) const
    {
      return l;
    }

    state_label_dot translate_state(const state_label_empty&) const
    {
      return state_label_dot();
    }
};

inline void lts_convert(
  const lts_aut_t& lts_in,
  lts_dot_t& lts_out)
{
  //Reset lts_out
  lts_out=lts_dot_t();

  aut_dot_convertor c;
  convert_core_lts(c,lts_in,lts_out);

}

inline void lts_convert(
  const lts_aut_t& lts_in,
  lts_dot_t& lts_out,
  const data::data_specification&,
  const process::action_label_list&,
  const data::variable_list&,
  const bool extra_data_is_defined=true)
{
  if (extra_data_is_defined)
  {
    mCRL2log(log::warning) << "While translating .aut to .dot, additional information (data specification, action declarations and process parameters) are ignored.\n";
  }
  lts_convert(lts_in,lts_out);
}

// ====================== fsm -> lts  =============================

class fsm_lts_convertor
{
  protected:
    const lts_fsm_t& m_lts_in;
    const lts_lts_t& m_lts_out;

  public:
    fsm_lts_convertor(
      const lts_fsm_t& lts_in,
      const lts_lts_t& lts_out):
      m_lts_in(lts_in),
      m_lts_out(lts_out)
    {}

    action_label_lts translate_label(const action_label_string& l1) const
    {
      std::string l(l1);
      action_label_lts al;
      // Remove quotes, if present in the action label string.
      if ((l.size()>=2) &&
          (l.substr(0,1)=="\"") &&
          (l.substr(l.size()-1,l.size())=="\""))
      {
        l=l.substr(1,l.size()-1);
      }

      try
      {
        al=parse_lts_action(l,m_lts_out.data(),m_lts_out.action_labels());
      }
      catch (mcrl2::runtime_error& e)
      {
        throw mcrl2::runtime_error("Parse error in action label " + l1 + ".\n" + e.what());
      }
      return al;
    }

    state_label_lts translate_state(const state_label_fsm& l) const
    {
      // If process_parameters are not empty, we use them to check that the sorts of its variables  match.
      std::vector < data::data_expression > state_label;
      size_t idx=0;
      const data::variable_list& parameters=m_lts_out.process_parameters();
      data::variable_list::const_iterator parameter_iterator=parameters.begin();
      for (state_label_fsm::const_iterator i=l.begin(); i!=l.end(); ++i, ++idx)
      {
        assert(parameters.empty() || parameter_iterator!=parameters.end());
        const data::data_expression d=data::parse_data_expression(m_lts_in.state_element_value(idx,*i),m_lts_out.data());
        if (!parameters.empty()  && (d.sort()!=parameter_iterator->sort()))
        {
          throw mcrl2::runtime_error("Sort of parameter " + pp(*parameter_iterator) + ":" +
                                     pp(parameter_iterator->sort()) + " does not match with that of actual value " +
                                     pp(d) + ".");
        }
        state_label.push_back(d);
        if (!parameters.empty())
        {
          ++parameter_iterator;
        }
      }
      assert(parameter_iterator==parameters.end());

      return state_label_lts(state_label);
    }
};

inline void lts_convert(
  const lts_fsm_t&,
  lts_lts_t&)
{
  throw mcrl2::runtime_error("Cannot translate .fsm into .lts format without additional LPS information (data, action declarations and process parameters).");
}

inline void lts_convert(
  const lts_fsm_t& lts_in,
  lts_lts_t& lts_out,
  const data::data_specification& data,
  const process::action_label_list& action_labels,
  const data::variable_list& process_parameters,
  const bool extra_data_is_defined=true)
{
  if (!extra_data_is_defined)
  {
    lts_convert(lts_in,lts_out);
  }
  lts_out=lts_lts_t();
  lts_out.set_data(data);
  lts_out.set_action_labels(action_labels);
  lts_out.set_process_parameters(process_parameters);

  fsm_lts_convertor c(lts_in,lts_out);
  convert_core_lts(c,lts_in,lts_out);

}

// ====================== fsm -> aut   =============================

class fsm_aut_convertor
{
  public:
    action_label_string translate_label(const action_label_string& l) const
    {
      return l;
    }

    state_label_empty translate_state(const state_label_fsm&) const
    {
      return state_label_empty();
    }
};

inline void lts_convert(
  const lts_fsm_t& lts_in,
  lts_aut_t& lts_out)
{
  fsm_aut_convertor c;
  convert_core_lts(c,lts_in,lts_out);
}

inline void lts_convert(
  const lts_fsm_t& lts_in,
  lts_aut_t& lts_out,
  const data::data_specification&,
  const process::action_label_list&,
  const data::variable_list&,
  const bool extra_data_is_defined=true)
{
  if (extra_data_is_defined)
  {
    mCRL2log(log::warning) << "While translating .fsm to .aut, additional information (data specification, action declarations and process parameters) are ignored.\n";
  }
  lts_convert(lts_in,lts_out);
}

// ====================== fsm -> fsm   =============================


inline void lts_convert(
  const lts_fsm_t& lts_in,
  lts_fsm_t& lts_out)
{
  lts_out=lts_in;
}

inline void lts_convert(
  const lts_fsm_t& lts_in,
  lts_fsm_t& lts_out,
  const data::data_specification&,
  const process::action_label_list&,
  const data::variable_list&,
  const bool extra_data_is_defined=true)
{
  if (extra_data_is_defined)
  {
    mCRL2log(log::warning) << "While translating .fsm to .fsm, additional information (data specification, action declarations and process parameters) are ignored.\n";
  }
  lts_convert(lts_in,lts_out);
}

// ====================== fsm -> bcg =============================
#ifdef USE_BCG

class fsm_bcg_convertor
{
  public:
    action_label_string translate_label(const action_label_string& l) const
    {
      return l;
    }

    state_label_empty translate_state(const state_label_fsm& l) const
    {
      return state_label_empty();
    }
};

inline void lts_convert(
  const lts_fsm_t& lts_in,
  lts_bcg_t& lts_out)
{
  fsm_bcg_convertor c;
  convert_core_lts(c,lts_in,lts_out);
}

inline void lts_convert(
  const lts_fsm_t& lts_in,
  lts_bcg_t& lts_out,
  const data::data_specification& data,
  const process::action_label_list& action_labels,
  const data::variable_list& process_parameters,
  const bool extra_data_is_defined=true)
{
  if (extra_data_is_defined)
  {
    mCRL2log(log::warning) << "While translating .fsm to .bcg, additional information (data specification, action declarations and process parameters) are ignored.\n";
  }
  lts_convert(lts_in,lts_out);
}

#endif
// ====================== fsm -> dot =============================

class fsm_dot_convertor
{
  private:
    size_t m_state_count;
    const lts_fsm_t& m_lts_in;

  public:
    fsm_dot_convertor(const lts_fsm_t& lts_in):
      m_state_count(0),m_lts_in(lts_in)
    {}

    action_label_string translate_label(const action_label_string& l) const
    {
      return l;
    }

    state_label_dot translate_state(const state_label_fsm& l)
    {
      std::stringstream state_name;
      state_name << "s" << m_state_count;
      m_state_count++;

      std::string state_label;
      if (!l.empty())
      {
        state_label="(";
        for (size_t i=0; i<l.size(); ++i)
        {
          state_label=state_label + m_lts_in.state_element_value(i,l[i])+(i+1==l.size()?")":",");
        }
      }

      return state_label_dot(state_name.str(),state_label);
    }
};

inline void lts_convert(
  const lts_fsm_t& lts_in,
  lts_dot_t& lts_out)
{
  fsm_dot_convertor c(lts_in);
  convert_core_lts(c,lts_in,lts_out);
}

inline void lts_convert(
  const lts_fsm_t& lts_in,
  lts_dot_t& lts_out,
  const data::data_specification&,
  const process::action_label_list&,
  const data::variable_list&,
  const bool extra_data_is_defined=true)
{
  if (extra_data_is_defined)
  {
    mCRL2log(log::warning) << "While translating .fsm to .dot, additional information (data specification, action declarations and process parameters) are ignored.\n";
  }
  lts_convert(lts_in,lts_out);
}

// ====================== bcg -> lts =============================
#ifdef USE_BCG

class bcg_lts_convertor
{
  protected:
    const data::data_specification& m_data;
    const process::action_label_list& m_action_labels;

  public:
    bcg_lts_convertor(
      const data::data_specification& data,
      const process::action_label_list& action_labels):
      m_data(data),
      m_action_labels(action_labels)
    {}

    action_label_lts translate_label(const action_label_string& l1) const
    {
      std::string l(l1);
      action_label_lts al;
      // Remove quotes, if present in the action label string.
      if ((l.size()>=2) &&
          (l.substr(0,1)=="\"") &&
          (l.substr(l.size()-1,l.size())=="\""))
      {
        l=l.substr(1,l.size()-1);
      }

      try
      {
<<<<<<< HEAD
        al=parse_lts_action(l,m_data,atermpp::aterm_cast<lps::action_list>(m_action_labels));
=======
        al=parse_lts_action(l,m_data,atermpp::container_cast<process::action_list>(m_action_labels));
>>>>>>> 23620a89
      }
      catch (mcrl2::runtime_error& e)
      {
        throw mcrl2::runtime_error("Parse error in action label " + l1 + ".\n" + e.what());
      }
      return al;
    }

    state_label_lts translate_state(const state_label_empty& l) const
    {
      // There is no state label. Use the default.
      return state_label_lts();
    }
};

inline void lts_convert(
  const lts_bcg_t& lts_in,
  lts_lts_t& lts_out)
{
  throw mcrl2::runtime_error("Cannot translate .bcg into .lts format without additional information (data, action declarations and process parameters)");
}

inline void lts_convert(
  const lts_bcg_t& lts_in,
  lts_lts_t& lts_out,
  const data::data_specification& data,
  const process::action_label_list& action_labels,
  const data::variable_list& process_parameters,
  const bool extra_data_is_defined=true)
{
  if (!extra_data_is_defined)
  {
    lts_convert(lts_in,lts_out);
  }
  else
  {
    lts_out=lts_lts_t();
    lts_out.set_data(data);
    lts_out.set_action_labels(action_labels);
    lts_out.set_process_parameters(process_parameters);
    bcg_lts_convertor c(data,action_labels);
    convert_core_lts(c,lts_in,lts_out);
  }
}

#endif
// ====================== bcg -> aut =============================
#ifdef USE_BCG

class bcg_aut_convertor
{
  public:
    action_label_string translate_label(const action_label_string& l) const
    {
      if (l.find('"')!=std::string::npos)
      {
        throw mcrl2::runtime_error(std::string("The action label \"") + l +
                     "\" constains a double quote. The resulting aut label will be invalid.");
      }

      return l;
    }

    state_label_empty translate_state(const state_label_empty& l) const
    {
      return state_label_empty();
    }
};

inline void lts_convert(
  const lts_bcg_t& lts_in,
  lts_aut_t& lts_out)
{
  bcg_aut_convertor c;
  convert_core_lts(c,lts_in,lts_out);
}

inline void lts_convert(
  const lts_bcg_t& lts_in,
  lts_aut_t& lts_out,
  const data::data_specification& data,
  const process::action_label_list& action_labels,
  const data::variable_list& process_parameters,
  const bool extra_data_is_defined=true)
{
  if (extra_data_is_defined)
  {
    mCRL2log(log::warning) << "While translating .bcg to .aut, additional information (data specification, action declarations and process parameters) are ignored.\n";
  }
  lts_convert(lts_in,lts_out);
}

#endif
// ====================== bcg -> fsm =============================
#ifdef USE_BCG

class bcg_fsm_convertor
{
  public:

    action_label_string translate_label(const action_label_string& l) const
    {
      return l;
    }

    state_label_fsm translate_state(const state_label_empty& l) const
    {
      return state_label_fsm();
    }
};

inline void lts_convert(
  const lts_bcg_t& lts_in,
  lts_fsm_t& lts_out)
{
  //Reset lts_out
  lts_out=lts_fsm_t();

  bcg_fsm_convertor c;
  convert_core_lts(c,lts_in,lts_out);

}

inline void lts_convert(
  const lts_bcg_t& lts_in,
  lts_fsm_t& lts_out,
  const data::data_specification& data,
  const process::action_label_list& action_labels,
  const data::variable_list& process_parameters,
  const bool extra_data_is_defined=true)
{
  if (extra_data_is_defined)
  {
    mCRL2log(log::warning) << "While translating .bcg to .fsm, additional information (data specification, action declarations and process parameters) are ignored.\n";
  }
  lts_convert(lts_in,lts_out);
}


#endif
// ====================== bcg -> bcg =============================
#ifdef USE_BCG

inline void lts_convert(
  const lts_bcg_t& lts_in,
  lts_bcg_t& lts_out)
{
  lts_out=lts_in;
}

inline void lts_convert(
  const lts_bcg_t& lts_in,
  lts_bcg_t& lts_out,
  const data::data_specification& data,
  const process::action_label_list& action_labels,
  const data::variable_list& process_parameters,
  const bool extra_data_is_defined=true)
{
  if (extra_data_is_defined)
  {
    mCRL2log(log::warning) << "While translating .bcg to .bcg, additional information (data specification, action declarations and process parameters) are ignored.\n";
  }
  lts_convert(lts_in,lts_out);
}



#endif
// ====================== aut -> bcg =============================
#ifdef USE_BCG

class aut_bcg_convertor
{
  public:
    action_label_string translate_label(const action_label_string& l) const
    {
      return l;
    }

    state_label_empty translate_state(const state_label_empty& l) const
    {
      return state_label_empty();
    }
};

inline void lts_convert(
  const lts_aut_t& lts_in,
  lts_bcg_t& lts_out)
{
  aut_bcg_convertor c;
  convert_core_lts(c,lts_in,lts_out);
}

inline void lts_convert(
  const lts_aut_t& lts_in,
  lts_bcg_t& lts_out,
  const data::data_specification& data,
  const process::action_label_list& action_labels,
  const data::variable_list& process_parameters,
  const bool extra_data_is_defined=true)
{
  if (extra_data_is_defined)
  {
    mCRL2log(log::warning) << "While translating .aut to .bcg, additional information (data specification, action declarations and process parameters) are ignored.\n";
  }
  lts_convert(lts_in,lts_out);
}

#endif
// ====================== dot -> lts =============================

class dot_lts_convertor
{
  private:
    std::vector < std::map <std::string , size_t > > state_element_values_sets;
    const lts_lts_t& lts_out;

  public:
    dot_lts_convertor(lts_lts_t& l):
      state_element_values_sets(std::vector < std::map <std::string , size_t > >
                                (2,std::map <std::string , size_t >())),
      lts_out(l)
    {
    }

    action_label_lts translate_label(const action_label_string& l1) const
    {
      std::string l(l1);
      action_label_lts al;
      // Remove quotes, if present in the action label string.
      if ((l.size()>=2) &&
          (l.substr(0,1)=="\"") &&
          (l.substr(l.size()-1,l.size())=="\""))
      {
        l=l.substr(1,l.size()-1);
      }

      try
      {
        al=parse_lts_action(l,lts_out.data(),lts_out.action_labels());
      }
      catch (mcrl2::runtime_error& e)
      {
        throw mcrl2::runtime_error("Parse error in action label " + l1 + ".\n" + e.what());
      }
      return al;
    }


    state_label_lts translate_state(const state_label_dot&)
    {
      return state_label_lts();
    }
};

inline void lts_convert(
  const lts_dot_t&,
  lts_lts_t&)
{
  throw mcrl2::runtime_error("Cannot translate .dot into .lts format without additional information (data, action declarations and process parameters)");
}

inline void lts_convert(
  const lts_dot_t& lts_in,
  lts_lts_t& lts_out,
  const data::data_specification& data,
  const process::action_label_list& action_labels,
  const data::variable_list& process_parameters,
  const bool extra_data_is_defined=true)
{
  if (!extra_data_is_defined)
  {
    lts_convert(lts_in,lts_out);
  }

  mCRL2log(log::warning) << "State labels are lost in the translation from .dot to .lts format\n";
  lts_out=lts_lts_t();
  lts_out.set_data(data);
  lts_out.set_action_labels(action_labels);
  lts_out.set_process_parameters(process_parameters);

  dot_lts_convertor c(lts_out);
  convert_core_lts(c,lts_in,lts_out);
}

// ====================== dot -> aut   =============================


class dot_aut_convertor
{
  public:
    action_label_string translate_label(const action_label_string& l) const
    {
      return l;
    }

    state_label_empty translate_state(const state_label_dot&) const
    {
      return state_label_empty();
    }
};

inline void lts_convert(
  const lts_dot_t& lts_in,
  lts_aut_t& lts_out)
{
  dot_aut_convertor c;
  convert_core_lts(c,lts_in,lts_out);
}

inline void lts_convert(
  const lts_dot_t& lts_in,
  lts_aut_t& lts_out,
  const data::data_specification&,
  const process::action_label_list&,
  const data::variable_list&,
  const bool extra_data_is_defined=true)
{
  if (extra_data_is_defined)
  {
    mCRL2log(log::warning) << "While translating .dot to .aut, additional information (data specification, action declarations and process parameters) are ignored.\n";
  }
  lts_convert(lts_in,lts_out);
}


// ====================== dot -> fsm   =============================


class dot_fsm_convertor
{
  private:
    std::vector < std::map <std::string , size_t > > state_element_values_sets;
    lts_fsm_t& lts_out;

  public:
    dot_fsm_convertor(lts_fsm_t& l):
      state_element_values_sets(std::vector < std::map <std::string , size_t > >
                                (2,std::map <std::string , size_t >())),
      lts_out(l)
    {
    }

    action_label_string translate_label(const action_label_string& l) const
    {
      return l;
    }

    state_label_fsm translate_state(const state_label_dot& l)
    {
      std::vector < size_t > result;
      const std::string state=l.name();
      std::map <std::string , size_t >::const_iterator index=state_element_values_sets[0].find(state);
      if (index==state_element_values_sets[0].end())
      {
        const size_t element_index=state_element_values_sets[0].size();
        result.push_back(element_index);
        lts_out.add_state_element_value(0,state);
        state_element_values_sets[0][state]=element_index;
      }
      else
      {
        result.push_back(index->second);
      }
      const std::string label=l.label();
      index=state_element_values_sets[1].find(state);
      if (index==state_element_values_sets[1].end())
      {
        const size_t element_index=state_element_values_sets[1].size();
        result.push_back(element_index);
        lts_out.add_state_element_value(1,state);
        state_element_values_sets[1][label]=element_index;
      }
      else
      {
        result.push_back(index->second);
      }

      return result;
    }
};

inline void lts_convert(
  const lts_dot_t& lts_in,
  lts_fsm_t& lts_out)
{
  lts_out.clear_process_parameters();
  lts_out.add_process_parameter("s","State");
  lts_out.add_process_parameter("l","Label");

  dot_fsm_convertor c(lts_out);
  convert_core_lts(c,lts_in,lts_out);

}

inline void lts_convert(
  const lts_dot_t& lts_in,
  lts_fsm_t& lts_out,
  const data::data_specification&,
  const process::action_label_list&,
  const data::variable_list&,
  const bool extra_data_is_defined=true)
{
  if (extra_data_is_defined)
  {
    mCRL2log(log::warning) << "While translating .dot to .fsm, additional information (data specification, action declarations and process parameters) are ignored.\n";
  }
  lts_convert(lts_in,lts_out);
}

// ====================== dot -> bcg   =============================
#ifdef USE_BCG

class dot_bcg_convertor
{
  public:
    action_label_string translate_label(const action_label_string& l) const
    {
      return l;
    }

    state_label_empty translate_state(const state_label_dot& l) const
    {
      return state_label_empty();
    }
};

inline void lts_convert(
  const lts_dot_t& lts_in,
  lts_bcg_t& lts_out)
{
  dot_bcg_convertor c;
  convert_core_lts(c,lts_in,lts_out);
}

inline void lts_convert(
  const lts_dot_t& lts_in,
  lts_bcg_t& lts_out,
  const data::data_specification& data,
  const process::action_label_list& action_labels,
  const data::variable_list& process_parameters,
  const bool extra_data_is_defined=true)
{
  if (extra_data_is_defined)
  {
    mCRL2log(log::warning) << "While translating .dot to .bcg, additional information (data specification, action declarations and process parameters) are ignored.\n";
  }
  lts_convert(lts_in,lts_out);
}


#endif
// ====================== dot -> dot   =============================


inline void lts_convert(
  const lts_dot_t& lts_in,
  lts_dot_t& lts_out)
{
  lts_out=lts_in;
}

inline void lts_convert(
  const lts_dot_t& lts_in,
  lts_dot_t& lts_out,
  const data::data_specification&,
  const process::action_label_list&,
  const data::variable_list&,
  const bool extra_data_is_defined=true)
{
  if (extra_data_is_defined)
  {
    mCRL2log(log::warning) << "While translating .dot to .dot, additional information (data specification, action declarations and process parameters) are ignored.\n";
  }
  lts_convert(lts_in,lts_out);
}



// ====================== convert_core_lts =============================

template <class CONVERTOR, class LTS_IN_TYPE, class LTS_OUT_TYPE>
inline void convert_core_lts(CONVERTOR& c,
                             const LTS_IN_TYPE& lts_in,
                             LTS_OUT_TYPE& lts_out)
{
  if (lts_in.has_state_info())
  {
    for (size_t i=0; i<lts_in.num_states(); ++i)
    {
      lts_out.add_state(c.translate_state(lts_in.state_label(i)));
    }
  }
  else
  {
    lts_out.set_num_states(lts_in.num_states(),false);
  }

  for (size_t i=0; i<lts_in.num_action_labels(); ++i)
  {
    lts_out.add_action(c.translate_label(lts_in.action_label(i)));
    if (lts_in.is_tau(i))
    {
      lts_out.set_tau(i);
    }
  }

  const std::vector<transition> &trans=lts_in.get_transitions();
  for (std::vector<transition>::const_iterator r=trans.begin(); r!=trans.end(); ++r)
  {
    lts_out.add_transition(*r);
  }
  lts_out.set_initial_state(lts_in.initial_state());
}


} // namespace detail
} // namespace lts
} // namespace mcrl2

#endif<|MERGE_RESOLUTION|>--- conflicted
+++ resolved
@@ -356,15 +356,7 @@
 
       try
       {
-<<<<<<< HEAD
-        al=parse_lts_action(l,m_data,atermpp::aterm_cast<lps::action_list>(m_action_labels));
-
-
-
-
-=======
         al=parse_lts_action(l,m_data,m_action_labels);
->>>>>>> 23620a89
       }
       catch (mcrl2::runtime_error& e)
       {
@@ -865,11 +857,7 @@
 
       try
       {
-<<<<<<< HEAD
-        al=parse_lts_action(l,m_data,atermpp::aterm_cast<lps::action_list>(m_action_labels));
-=======
         al=parse_lts_action(l,m_data,atermpp::container_cast<process::action_list>(m_action_labels));
->>>>>>> 23620a89
       }
       catch (mcrl2::runtime_error& e)
       {
