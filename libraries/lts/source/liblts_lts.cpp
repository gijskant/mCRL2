// Author(s): Muck van Weerdenburg
// Copyright: see the accompanying file COPYING or copy at
// https://svn.win.tue.nl/trac/MCRL2/browser/trunk/COPYING
//
// Distributed under the Boost Software License, Version 1.0.
// (See accompanying file LICENSE_1_0.txt or copy at
// http://www.boost.org/LICENSE_1_0.txt)
//
/// \file liblts_lts.cpp

#include <string>
#include <sstream>
#include "svc/svc.h"
#include "mcrl2/lts/lts_lts.h"
#include "mcrl2/atermpp/aterm_int.h"

using namespace std;
using namespace mcrl2;
using namespace mcrl2::core;
using namespace mcrl2::lts;
using namespace mcrl2::core::detail;
using namespace mcrl2::data::detail;
using namespace mcrl2::log;

static void read_from_lts(lts_lts_t& l, string const& filename)
{
  SVCfile f;
  SVCbool b;
  bool svc_file_has_state_info = false;

  if (SVCopen(&f,const_cast< char* >(filename.c_str()),SVCread,&b))
  {
    throw mcrl2::runtime_error("cannot open lts file '" + filename + "' for reading.");
  }

  string svc_type = SVCgetType(&f);
  if (svc_type == "mCRL2")
  {
    svc_file_has_state_info = false; // redundant.
  }
  else if (svc_type == "mCRL2+info")
  {
    svc_file_has_state_info = true;
  }
  else
  {
    throw mcrl2::runtime_error("lts file '" + filename + "' is not in the mCRL2 format.");
  }

  assert(SVCgetInitialState(&f)==0);
  if (svc_file_has_state_info)
  {
    using namespace mcrl2::data;
    using namespace mcrl2::lts::detail;
    aterm_appl state_label=(aterm_appl)SVCstate2ATerm(&f,(SVCstateIndex) SVCgetInitialState(&f));
    l.add_state(state_label_lts(state_label));
  }
  else
  {
    l.add_state();
  }
  l.set_initial_state((size_t) SVCgetInitialState(&f));


  SVCstateIndex from, to;
  SVClabelIndex label;
  SVCparameterIndex param;
  while (SVCgetNextTransition(&f,&from,&label,&to,&param))
  {
    size_t max = (from > to)?from:to;
    for (size_t i=l.num_states(); i<=max; i++)
    {
      if (svc_file_has_state_info)
      {
        using namespace mcrl2::data;
        using namespace mcrl2::lts::detail;
        aterm_appl state_label=(aterm_appl)SVCstate2ATerm(&f,(SVCstateIndex) i);
        l.add_state(state_label_lts(state_label));
      }
      else
      {
        l.add_state();
      }
    }

    for (size_t i=l.num_action_labels(); i<=(size_t)label; i++)
    {
      aterm_appl lab = (aterm_appl) SVClabel2ATerm(&f,(SVClabelIndex) i);
      l.add_action(lab,(aterm_cast<aterm_list>(lab[0]).empty())?true:false);
    }

    l.add_transition(transition((size_t) from,
                                (size_t) label,
                                (size_t) to));
  }

  SVCclose(&f);

  // Check to see if there is extra data at the end

  const std::string error_message="The .lts file " + filename +
                                  " does not appear to contain datatypes, action declarations and process parameters";
  ifstream g;
  g.open(filename.c_str(), std::ios::binary);
  g.seekg(-(12+8),ios_base::end);
  if (g.fail())  
  {
    throw mcrl2::runtime_error(error_message + " (cannot reopen file)");
  }
  else
  {
    unsigned char buf[8+12];
    g.read((char*)buf,8+12);
    if (g.fail())
    {
      throw mcrl2::runtime_error(error_message + " (file does not contain control information)");
    }
    else
    {
      if (!strncmp(((char*) buf)+8,"   1STL2LRCm",12))
      {
        long position = 0;
        for (unsigned char i=0; i<8; i++)
        {
          position = (position << 8) + buf[7-i];
        }
        g.seekg(position, std::ios_base::beg);
        if (g.fail())
        {
          throw mcrl2::runtime_error(error_message + " (control information is incorrect)");
        }

        try
	{
	  aterm data=read_term_from_binary_stream(g);
          data::data_specification data_spec(atermpp::aterm_appl(((aterm_appl)data)[0]));
          data_spec.declare_data_specification_to_be_type_checked(); // We can assume that this data spec is well typed.
          l.set_data(data::data_specification(data_spec));
          if (!gsIsNil((aterm_appl)((aterm_appl)data)[1]))
          {
            // The parameters below have the structure "ParamSpec(variable list);
            l.set_process_parameters(data::variable_list((aterm_cast<aterm_appl>(aterm_cast<aterm_appl>(data)[1]))[0]));
          }
          if (!gsIsNil((aterm_appl)((aterm_appl)data)[2]))
          {
            // The parameters below have the structure "ActSpec(variable list);
            l.set_action_labels(lps::action_label_list((aterm_cast<aterm_appl>(aterm_cast<aterm_appl>(data)[2]))[0]));
          }
        }
		catch(std::runtime_error& e)
		{
		  throw mcrl2::runtime_error(e.what() + std::string(" (data information is incorrect)"));
		}
      }
    }
    g.close();
  }
}

/* \brief Add an mCRL2 data specification, parameter list and action
 *         specification to a mCRL2 LTS in SVC format.
 * \param[in] filename   The file name of the mCRL2 LTS.
 * \param[in] data_spec  The data specification to add in mCRL2 internal
 *                       format (or NULL for none).
 * \param[in] params     The list of state(/process) parameters in mCRL2
 *                       internal format (or NULL for none).
 * \param[in] act_spec   The action specification to add in mCRL2 internal
 *                       format (or NULL for none).
 * \pre                  The LTS in filename is a mCRL2 SVC without extra
 *                       information. */
static void add_extra_mcrl2_lts_data(
  const std::string& filename,
  const bool has_data_spec,
<<<<<<< HEAD
  const ATermAppl& data_spec,
  const bool has_params,
  const ATermList& params,
  const bool has_act_labels,
  const ATermList& act_labels)
=======
  const aterm_appl& data_spec,
  const bool has_params,
  const aterm_list& params,
  const bool has_act_labels,
  const aterm_list& act_labels)
>>>>>>> 1c0f9828
{
  std::fstream f(filename.c_str(), std::ios::in|std::ios::out|std::ios::binary|std::ios::app); // Open to append.
  if (f.fail())
  {
    throw mcrl2::runtime_error("Could not open file '" + filename + "' to add extra LTS information.");
    return;
  }

  aterm arg1 = (aterm)(has_data_spec?data_spec:gsMakeNil());
  aterm arg2 = (aterm)(has_params?aterm_appl(function_symbol("ParamSpec",1),(aterm) params):gsMakeNil());
  aterm arg3 = (aterm)(has_act_labels?core::detail::gsMakeActSpec(act_labels):gsMakeNil());
  aterm data = (aterm) aterm_appl(function_symbol("mCRL2LTS1",3),arg1,arg2,arg3);

  /* Determine the position at which the additional information starts.
     Due to the way in which file operations are implemented on Windows, we need to
	 use the get pointer for determining the length of the SVC input. (seekp gives invalid
	 results, leading to a wrong encoded position in the output of the LTS file).
	 According to the example at http://www.cplusplus.com/reference/istream/istream/seekg/
	 this is the, more-or-less standard, way to determine the lenght of the file. */

  f.seekg (0, std::ios::end);
  long position = f.tellg();
  f.seekg (0, std::ios::beg);

  if (position == -1)
  {
    f.close();
    throw mcrl2::runtime_error("Could not determine file size of '" + filename +
                               "'; not adding extra information.");
    return;
  }

  write_term_to_binary_stream(data,f);
  if (f.fail())
  {
    f.close();
    throw mcrl2::runtime_error("Error writing extra LTS information to '" + filename +
                               "', file could be corrupted.");
    return;
  }

  unsigned char buf[8+12+1] = "XXXXXXXX   1STL2LRCm";
  for (size_t i=0; i<8; i++)
  {
    buf[i] = position % 0x100;
    position >>= 8;
  }
 
  f.write((char *)buf,8+12);
  if (f.fail())
  {
    f.close();
    throw mcrl2::runtime_error("error writing extra LTS information to '" + filename +
                               "', file could be corrupted.");
    return;
  }

  f.close();
}


static void write_to_lts(const lts_lts_t& l, string const& filename)
{
  SVCfile f;
  SVCbool b = l.has_state_info() ? SVCfalse : SVCtrue;
  if (SVCopen(&f,const_cast< char* >(filename.c_str()),SVCwrite,&b))
  {
    throw mcrl2::runtime_error("cannot open .lts file '" + filename + "' for writing.");
  }

  if (l.has_state_info())
  {
    SVCsetType(&f,const_cast < char* >("mCRL2+info"));
  }
  else
  {
    SVCsetType(&f,const_cast < char* >("mCRL2"));
  }

  SVCsetCreator(&f,const_cast < char* >("liblts (mCRL2)"));

  assert(l.initial_state()< ((size_t)1 << (sizeof(int)*8-1)));
  SVCsetInitialState(&f,SVCnewState(&f, l.has_state_info() ? (aterm)(aterm_appl)l.state_label(l.initial_state()) : (aterm)aterm_int(l.initial_state()) ,&b));

  SVCparameterIndex param = SVCnewParameter(&f,(aterm)aterm_list(),&b);

  const std::vector < transition> &trans=l.get_transitions();
  for (std::vector < transition>::const_iterator t=trans.begin(); t!=trans.end(); ++t)
  {
    assert(t->from()< ((size_t)1 << (sizeof(int)*8-1)));
    SVCstateIndex from = SVCnewState(&f, l.has_state_info() ? (aterm)(aterm_appl)l.state_label(t->from()) : (aterm) aterm_int(t->from()) ,&b);
    SVClabelIndex label = SVCnewLabel(&f, (aterm)l.action_label(t->label()).aterm_without_time(), &b);
    assert(t->to()< ((size_t)1 << (sizeof(int)*8-1)));
    SVCstateIndex to = SVCnewState(&f, l.has_state_info() ? (aterm)(aterm_appl)l.state_label(t->to()) : (aterm) aterm_int(t->to()) ,&b);
    SVCputTransition(&f,from,label,to,param);
  }

  SVCclose(&f);


<<<<<<< HEAD
  ATermAppl  data_spec = mcrl2::data::detail::data_specification_to_aterm_data_spec(l.data());
  add_extra_mcrl2_lts_data(filename,l.has_data(),data_spec,l.has_process_parameters(),l.process_parameters(),l.has_action_labels(),l.action_labels());
=======
  aterm_appl  data_spec = mcrl2::data::detail::data_specification_to_aterm_data_spec(l.data());
  aterm_list params = l.process_parameters();
  aterm_list act_spec = l.action_labels();
  add_extra_mcrl2_lts_data(filename,l.has_data(),data_spec,l.has_process_parameters(),params,l.has_action_labels(),act_spec);
>>>>>>> 1c0f9828
}

namespace mcrl2
{
namespace lts
{

void lts_lts_t::save(const std::string& filename) const
{
  if (filename=="")
  {
    throw mcrl2::runtime_error("Cannot write svc/lts file " + filename + " to stdout");
  }
  else
  {
    mCRL2log(verbose) << "Starting to save file " << filename << "\n";
    write_to_lts(*this,filename);
  }
}

void lts_lts_t::load(const std::string& filename)
{
  if (filename=="")
  {
    throw mcrl2::runtime_error("Cannot read svc/lts file " + filename + " from stdin");
  }
  else
  {
    mCRL2log(verbose) << "Starting to load file " << filename << "\n";
    read_from_lts(*this,filename);
  }


}

}
}<|MERGE_RESOLUTION|>--- conflicted
+++ resolved
@@ -171,19 +171,11 @@
 static void add_extra_mcrl2_lts_data(
   const std::string& filename,
   const bool has_data_spec,
-<<<<<<< HEAD
-  const ATermAppl& data_spec,
-  const bool has_params,
-  const ATermList& params,
-  const bool has_act_labels,
-  const ATermList& act_labels)
-=======
   const aterm_appl& data_spec,
   const bool has_params,
   const aterm_list& params,
   const bool has_act_labels,
   const aterm_list& act_labels)
->>>>>>> 1c0f9828
 {
   std::fstream f(filename.c_str(), std::ios::in|std::ios::out|std::ios::binary|std::ios::app); // Open to append.
   if (f.fail())
@@ -284,15 +276,10 @@
   SVCclose(&f);
 
 
-<<<<<<< HEAD
-  ATermAppl  data_spec = mcrl2::data::detail::data_specification_to_aterm_data_spec(l.data());
-  add_extra_mcrl2_lts_data(filename,l.has_data(),data_spec,l.has_process_parameters(),l.process_parameters(),l.has_action_labels(),l.action_labels());
-=======
   aterm_appl  data_spec = mcrl2::data::detail::data_specification_to_aterm_data_spec(l.data());
   aterm_list params = l.process_parameters();
   aterm_list act_spec = l.action_labels();
   add_extra_mcrl2_lts_data(filename,l.has_data(),data_spec,l.has_process_parameters(),params,l.has_action_labels(),act_spec);
->>>>>>> 1c0f9828
 }
 
 namespace mcrl2
