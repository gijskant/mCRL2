// Author(s): Wieger Wesselink
// Copyright: see the accompanying file COPYING or copy at
// https://svn.win.tue.nl/trac/MCRL2/browser/trunk/COPYING
//
// Distributed under the Boost Software License, Version 1.0.
// (See accompanying file LICENSE_1_0.txt or copy at
// http://www.boost.org/LICENSE_1_0.txt)
//
/// \file mcrl2/lps/parelm.h
/// \brief The parelm algorithm.

#ifndef MCRL2_LPS_PARELM_H
#define MCRL2_LPS_PARELM_H

#include <iterator>
#include <algorithm>
#include <map>
#include <set>
#include <vector>
#include <boost/graph/adjacency_list.hpp>
#include <boost/integer.hpp>
#include "mcrl2/atermpp/algorithm.h"
#include "mcrl2/core/reachable_nodes.h"
#include "mcrl2/core/messaging.h"
#include "mcrl2/core/detail/iota.h"
<<<<<<< HEAD
#include "mcrl2/data/utility.h"
#include "mcrl2/data/detail/data_assignment_functional.h"
#include "mcrl2/data/detail/sorted_sequence_algorithm.h"
=======
#include "mcrl2/new_data/utility.h"
#include "mcrl2/new_data/detail/assignment_functional.h"
#include "mcrl2/new_data/detail/sorted_sequence_algorithm.h"
>>>>>>> 3fb7bde6
#include "mcrl2/lps/specification.h"
#include "mcrl2/lps/detail/remove_parameters.h"

namespace mcrl2 {

namespace lps {

/// \brief Returns the data variables that are considered in the parelm algorithm.
/// \param first Start of a sequence of summands
/// \param last End of a sequence of summands
/// \return The data variables that appear in the condition, action or time of the summands in the sequence [first, last).
template <typename Iterator>
std::set<new_data::variable> transition_variables(Iterator first, Iterator last)
{
  struct local {
    static bool is_variable(atermpp::aterm p) {
      return new_data::data_expression(p).is_variable();
    }
  };

  std::set<new_data::variable> result;
  for (Iterator i = first; i != last; ++i)
  {
    //if (i->is_delta())
    //{
    //  continue;
    //}
<<<<<<< HEAD
    atermpp::find_all_if(i->condition(), data::is_data_variable, std::inserter(result, result.end()));
    atermpp::find_all_if(i->actions(), data::is_data_variable, std::inserter(result, result.end()));
=======
    atermpp::find_all_if(i->condition(), local::is_variable, std::inserter(result, result.end()));
    atermpp::find_all_if(i->actions(), local::is_variable, std::inserter(result, result.end()));
>>>>>>> 3fb7bde6
    if (i->has_time())
    {
      atermpp::find_all_if(i->time(), local::is_variable, std::inserter(result, result.end()));
    }
  }
  return result;
}

/// \brief Returns a set of insignificant process parameters that may be eliminated from p.
/// \param p A linear process
/// \return A set of insignificant process parameters
inline                                                              
<<<<<<< HEAD
std::set<data::data_variable> compute_insignificant_parameters(const linear_process& p)
=======
std::set<new_data::variable> compute_insignificant_parameters(const linear_process& p)
>>>>>>> 3fb7bde6
{
  new_data::variable_list      process_parameter_list(p.process_parameters());

  std::set<new_data::variable> process_parameters(process_parameter_list.begin(), process_parameter_list.end());

  summand_list summands(p.summands());

  // significant variables may not be removed by parelm
  std::set<new_data::variable> significant_variables = transition_variables(summands.begin(), summands.end());

#ifdef MCRL2_LPS_PARELM_DEBUG
  std::clog << "<todo list>";
  for (std::set<data::data_variable>::iterator i = significant_variables.begin(); i != significant_variables.end(); ++i)
  {
    std::clog << core::pp(*i) << " ";
  }
  std::clog << std::endl;
#endif

#ifdef MCRL2_LPS_PARELM_DEBUG
  std::clog << "<todo list>";
  for (std::set<data::data_variable>::iterator i = significant_variables.begin(); i != significant_variables.end(); ++i)
  {
    std::clog << core::pp(*i) << " ";
  }
  std::clog << std::endl;
#endif

  // recursively extend the set of significant variables
  std::set<new_data::variable> todo = significant_variables;
  while (!todo.empty())
  {
    new_data::variable x = *todo.begin();
    todo.erase(todo.begin());

#ifdef MCRL2_LPS_PARELM_DEBUG
    std::clog << "<handling todo element>" << core::pp(x) << std::endl;
#endif

<<<<<<< HEAD
    for (summand_list::iterator i = p.summands().begin(); i != p.summands().end(); ++i)
=======
    for (summand_list::iterator i = summands.begin(); i != summands.end(); ++i)
>>>>>>> 3fb7bde6
    {
      if (!i->is_delta())
      {
        new_data::assignment_list assignments(i->assignments());
        new_data::assignment_list::iterator j = std::find_if(assignments.begin(), assignments.end(), new_data::detail::has_left_hand_side(x));
        if (j != assignments.end())
        {
          std::set<new_data::variable> new_variables = new_data::detail::set_difference(new_data::find_all_variables(j->rhs()), significant_variables);
          todo.insert(new_variables.begin(), new_variables.end());
          significant_variables.insert(new_variables.begin(), new_variables.end());
        }
      }
    }
  }
  return new_data::detail::set_difference(process_parameters, significant_variables);
}

/// \brief Removes zero or more insignificant parameters from the specification spec.
/// \param spec A linear process specification
/// \return The transformed specification
inline
specification parelm(const specification& spec)
{
<<<<<<< HEAD
  std::set<data::data_variable> to_be_removed = compute_insignificant_parameters(spec.process());

  // logging statements
  mcrl2::core::gsVerboseMsg("parelm removed %d process parameters: ", to_be_removed.size());
  for (std::set<data::data_variable>::iterator i = to_be_removed.begin(); i != to_be_removed.end(); ++i)
=======
  std::set<new_data::variable> to_be_removed = compute_insignificant_parameters(spec.process());

  // logging statements
  mcrl2::core::gsVerboseMsg("parelm removed %d process parameters: ", to_be_removed.size());
  for (std::set<new_data::variable>::iterator i = to_be_removed.begin(); i != to_be_removed.end(); ++i)
>>>>>>> 3fb7bde6
  {
    mcrl2::core::gsVerboseMsg("%s:%s ", mcrl2::core::pp(*i).c_str(), mcrl2::core::pp(i->sort()).c_str());
  }
  mcrl2::core::gsVerboseMsg("\n");

  specification result = detail::remove_parameters(spec, to_be_removed);
  assert(result.is_well_typed());
  return result;
}

/// \brief Removes zero or more insignificant parameters from the specification spec.
/// \param spec A linear process specification
/// \return The transformed specification
inline
specification parelm2(const specification& spec)
{
<<<<<<< HEAD
  std::vector<data::data_variable> process_parameters(spec.process().process_parameters().begin(), spec.process().process_parameters().end());
=======
  new_data::variable_vector process_parameters(new_data::make_variable_vector(spec.process().process_parameters()));
>>>>>>> 3fb7bde6

  // create a mapping m from process parameters to integers
  std::map<new_data::variable, int> m;
  int index = 0;
  for (new_data::variable_vector::const_iterator i = process_parameters.begin(); i != process_parameters.end(); ++i)
  {
    m[*i] = index++;
  }

  summand_list summands(spec.process().summands());

  // compute the initial set v of significant variables
  std::set<new_data::variable> tvars = transition_variables(summands.begin(), summands.end());
  std::vector<int> v;
  for (std::set<new_data::variable>::iterator i = tvars.begin(); i != tvars.end(); ++i)
  {
    v.push_back(m[*i]);
  }

  // compute the dependency graph G
  typedef boost::adjacency_list<boost::vecS, boost::vecS, boost::directedS> graph;
  typedef boost::graph_traits<graph>::vertex_descriptor vertex_descriptor;
  graph G(process_parameters.size());
  for (summand_list::iterator i = summands.begin(); i != summands.end(); ++i)
  {
    if (!i->is_delta())
    {
      new_data::assignment_list assignments(i->assignments());

      for (new_data::assignment_list::iterator j = assignments.begin(); j != assignments.end(); ++j)
      {
        int j0 = m[j->lhs()];
        std::set<new_data::variable> vars = new_data::find_all_variables(j->rhs());
        for (std::set<new_data::variable>::iterator k = vars.begin(); k != vars.end(); ++k)
        {
          int k0 = m[*k];
          boost::add_edge(j0, k0, G);
        }
      }
    }
  }

  // compute the reachable nodes (i.e. the significant parameters)
  std::vector<int> r = mcrl2::core::reachable_nodes(G, v.begin(), v.end());
  std::sort(r.begin(), r.end());
  std::vector<int> q(process_parameters.size());
  core::detail::iota(q.begin(), q.end(), 0);
  std::vector<int> s;
  std::set_difference(q.begin(), q.end(), r.begin(), r.end(), std::back_inserter(s));
  std::set<new_data::variable> to_be_removed;
  for (std::vector<int>::iterator i = s.begin(); i != s.end(); ++i)
  {
    to_be_removed.insert(process_parameters[*i]);
  }

  // logging statements
  mcrl2::core::gsVerboseMsg("parelm removed %d process parameters: ", to_be_removed.size());
<<<<<<< HEAD
  for (std::set<data::data_variable>::iterator i = to_be_removed.begin(); i != to_be_removed.end(); ++i)
=======
  for (std::set<new_data::variable>::iterator i = to_be_removed.begin(); i != to_be_removed.end(); ++i)
>>>>>>> 3fb7bde6
  {
    mcrl2::core::gsVerboseMsg("%s:%s ", mcrl2::core::pp(*i).c_str(), mcrl2::core::pp(i->sort()).c_str());
  }
  mcrl2::core::gsVerboseMsg("\n");

  specification result = detail::remove_parameters(spec, to_be_removed);
  assert(result.is_well_typed());
  return result;
}

} // namespace lps

} // namespace mcrl2

#endif // MCRL2_LPS_PARELM_H<|MERGE_RESOLUTION|>--- conflicted
+++ resolved
@@ -23,15 +23,9 @@
 #include "mcrl2/core/reachable_nodes.h"
 #include "mcrl2/core/messaging.h"
 #include "mcrl2/core/detail/iota.h"
-<<<<<<< HEAD
-#include "mcrl2/data/utility.h"
-#include "mcrl2/data/detail/data_assignment_functional.h"
-#include "mcrl2/data/detail/sorted_sequence_algorithm.h"
-=======
 #include "mcrl2/new_data/utility.h"
 #include "mcrl2/new_data/detail/assignment_functional.h"
 #include "mcrl2/new_data/detail/sorted_sequence_algorithm.h"
->>>>>>> 3fb7bde6
 #include "mcrl2/lps/specification.h"
 #include "mcrl2/lps/detail/remove_parameters.h"
 
@@ -59,13 +53,8 @@
     //{
     //  continue;
     //}
-<<<<<<< HEAD
-    atermpp::find_all_if(i->condition(), data::is_data_variable, std::inserter(result, result.end()));
-    atermpp::find_all_if(i->actions(), data::is_data_variable, std::inserter(result, result.end()));
-=======
     atermpp::find_all_if(i->condition(), local::is_variable, std::inserter(result, result.end()));
     atermpp::find_all_if(i->actions(), local::is_variable, std::inserter(result, result.end()));
->>>>>>> 3fb7bde6
     if (i->has_time())
     {
       atermpp::find_all_if(i->time(), local::is_variable, std::inserter(result, result.end()));
@@ -78,11 +67,7 @@
 /// \param p A linear process
 /// \return A set of insignificant process parameters
 inline                                                              
-<<<<<<< HEAD
-std::set<data::data_variable> compute_insignificant_parameters(const linear_process& p)
-=======
 std::set<new_data::variable> compute_insignificant_parameters(const linear_process& p)
->>>>>>> 3fb7bde6
 {
   new_data::variable_list      process_parameter_list(p.process_parameters());
 
@@ -102,15 +87,6 @@
   std::clog << std::endl;
 #endif
 
-#ifdef MCRL2_LPS_PARELM_DEBUG
-  std::clog << "<todo list>";
-  for (std::set<data::data_variable>::iterator i = significant_variables.begin(); i != significant_variables.end(); ++i)
-  {
-    std::clog << core::pp(*i) << " ";
-  }
-  std::clog << std::endl;
-#endif
-
   // recursively extend the set of significant variables
   std::set<new_data::variable> todo = significant_variables;
   while (!todo.empty())
@@ -122,11 +98,7 @@
     std::clog << "<handling todo element>" << core::pp(x) << std::endl;
 #endif
 
-<<<<<<< HEAD
-    for (summand_list::iterator i = p.summands().begin(); i != p.summands().end(); ++i)
-=======
     for (summand_list::iterator i = summands.begin(); i != summands.end(); ++i)
->>>>>>> 3fb7bde6
     {
       if (!i->is_delta())
       {
@@ -150,19 +122,11 @@
 inline
 specification parelm(const specification& spec)
 {
-<<<<<<< HEAD
-  std::set<data::data_variable> to_be_removed = compute_insignificant_parameters(spec.process());
-
-  // logging statements
-  mcrl2::core::gsVerboseMsg("parelm removed %d process parameters: ", to_be_removed.size());
-  for (std::set<data::data_variable>::iterator i = to_be_removed.begin(); i != to_be_removed.end(); ++i)
-=======
   std::set<new_data::variable> to_be_removed = compute_insignificant_parameters(spec.process());
 
   // logging statements
   mcrl2::core::gsVerboseMsg("parelm removed %d process parameters: ", to_be_removed.size());
   for (std::set<new_data::variable>::iterator i = to_be_removed.begin(); i != to_be_removed.end(); ++i)
->>>>>>> 3fb7bde6
   {
     mcrl2::core::gsVerboseMsg("%s:%s ", mcrl2::core::pp(*i).c_str(), mcrl2::core::pp(i->sort()).c_str());
   }
@@ -179,11 +143,7 @@
 inline
 specification parelm2(const specification& spec)
 {
-<<<<<<< HEAD
-  std::vector<data::data_variable> process_parameters(spec.process().process_parameters().begin(), spec.process().process_parameters().end());
-=======
   new_data::variable_vector process_parameters(new_data::make_variable_vector(spec.process().process_parameters()));
->>>>>>> 3fb7bde6
 
   // create a mapping m from process parameters to integers
   std::map<new_data::variable, int> m;
@@ -241,11 +201,7 @@
 
   // logging statements
   mcrl2::core::gsVerboseMsg("parelm removed %d process parameters: ", to_be_removed.size());
-<<<<<<< HEAD
-  for (std::set<data::data_variable>::iterator i = to_be_removed.begin(); i != to_be_removed.end(); ++i)
-=======
   for (std::set<new_data::variable>::iterator i = to_be_removed.begin(); i != to_be_removed.end(); ++i)
->>>>>>> 3fb7bde6
   {
     mcrl2::core::gsVerboseMsg("%s:%s ", mcrl2::core::pp(*i).c_str(), mcrl2::core::pp(i->sort()).c_str());
   }
