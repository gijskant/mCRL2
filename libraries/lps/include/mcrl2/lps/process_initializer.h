// Author(s): Wieger Wesselink
// Copyright: see the accompanying file COPYING or copy at
// https://svn.win.tue.nl/trac/MCRL2/browser/trunk/COPYING
//
// Distributed under the Boost Software License, Version 1.0.
// (See accompanying file LICENSE_1_0.txt or copy at
// http://www.boost.org/LICENSE_1_0.txt)
//
/// \file mcrl2/lps/process_initializer.h
/// \brief The class process_initializer.

#ifndef MCRL2_LPS_PROCESS_INITIALIZER_H
#define MCRL2_LPS_PROCESS_INITIALIZER_H

#include <cassert>
#include <string>
#include "mcrl2/atermpp/algorithm.h"
#include "mcrl2/atermpp/utility.h"
#include "mcrl2/new_data/data.h"
#include "mcrl2/new_data/utility.h"
#include "mcrl2/new_data/detail/assignment_functional.h"
#include "mcrl2/lps/detail/specification_utility.h"   // compute_initial_state
#include "mcrl2/new_data/detail/sequence_algorithm.h"

namespace mcrl2 {

namespace lps {

/// \brief Initial state of a linear process.
// LinearProcessInit(<DataVarId>*, <DataVarIdInit>*)
class process_initializer: public atermpp::aterm_appl
{
  protected:
    /// \brief The free variables of the initializer
<<<<<<< HEAD
    data::data_variable_list   m_free_variables;

    /// \brief The assignments of the initializer
    data::data_assignment_list m_assignments;
=======
    new_data::variable_list   m_free_variables;

    /// \brief The assignments of the initializer
    new_data::assignment_list m_assignments;
>>>>>>> 3fb7bde6

  public:
    /// \brief Constructor.
    process_initializer()
      : atermpp::aterm_appl(mcrl2::core::detail::constructLinearProcessInit())
    {}

    /// \brief Constructor.
<<<<<<< HEAD
    process_initializer(data::data_variable_list free_variables,
                        data::data_assignment_list assignments
=======
    process_initializer(new_data::variable_list free_variables,
                        new_data::assignment_list assignments
>>>>>>> 3fb7bde6
                       )
     : atermpp::aterm_appl(core::detail::gsMakeLinearProcessInit(
         free_variables,
         assignments)),
       m_free_variables(free_variables),
       m_assignments(assignments)
    {
    }

    /// \brief Constructor.
    /// \param t A term
    process_initializer(atermpp::aterm_appl t)
      : atermpp::aterm_appl(t)
    {
      assert(core::detail::check_term_LinearProcessInit(m_term));
      atermpp::aterm_appl::iterator i   = t.begin();
      m_free_variables = *i++;
      m_assignments = *i;
    }

    /// \brief Returns the sequence of free variables.
    /// \return The sequence of free variables.
<<<<<<< HEAD
    data::data_variable_list free_variables() const
=======
    new_data::variable_list free_variables() const
>>>>>>> 3fb7bde6
    {
      return m_free_variables;
    }

    /// \brief Returns the sequence of assignments.
    /// \return The sequence of assignments.
<<<<<<< HEAD
    data::data_assignment_list assignments() const
=======
    new_data::assignment_list assignments() const
>>>>>>> 3fb7bde6
    {
      return m_assignments;
    }

    /// \brief Returns the initial state of the LPS.
    /// \return The initial state of the LPS.
<<<<<<< HEAD
    data::data_expression_list state() const
=======
    new_data::data_expression_list state() const
>>>>>>> 3fb7bde6
    {
      return detail::compute_initial_state(m_assignments);
    }

    /// \brief Applies a low level substitution function to this term and returns the result.
    /// \param f A
    /// The function <tt>f</tt> must supply the method <tt>aterm operator()(aterm)</tt>.
    /// This function is applied to all <tt>aterm</tt> noded appearing in this term.
    /// \deprecated
    /// \return The substitution result.
    template <typename Substitution>
    process_initializer substitute(Substitution f)
    {
      return process_initializer(f(atermpp::aterm(*this)));
    }

    /// \brief Checks if the process initializer is well typed
    /// \return Returns true if
    /// <ul>
    /// <li>the left hand sides of the data assignments are unique</li>
    /// </ul>
    bool is_well_typed() const
    {
      // check 1)
      if (mcrl2::new_data::detail::sequence_contains_duplicates(
               boost::make_transform_iterator(m_assignments.begin(), new_data::detail::assignment_lhs()),
               boost::make_transform_iterator(m_assignments.end()  , new_data::detail::assignment_lhs())
              )
         )
      {
        std::cerr << "process_initializer::is_well_typed() failed: data assignments " << pp(m_assignments) << " don't have unique left hand sides." << std::endl;
        return false;
      }

      return true;
    }
};

} // namespace lps

} // namespace mcrl2

#endif // MCRL2_LPS_PROCESS_INITIALIZER_H<|MERGE_RESOLUTION|>--- conflicted
+++ resolved
@@ -32,17 +32,10 @@
 {
   protected:
     /// \brief The free variables of the initializer
-<<<<<<< HEAD
-    data::data_variable_list   m_free_variables;
-
-    /// \brief The assignments of the initializer
-    data::data_assignment_list m_assignments;
-=======
     new_data::variable_list   m_free_variables;
 
     /// \brief The assignments of the initializer
     new_data::assignment_list m_assignments;
->>>>>>> 3fb7bde6
 
   public:
     /// \brief Constructor.
@@ -51,13 +44,8 @@
     {}
 
     /// \brief Constructor.
-<<<<<<< HEAD
-    process_initializer(data::data_variable_list free_variables,
-                        data::data_assignment_list assignments
-=======
     process_initializer(new_data::variable_list free_variables,
                         new_data::assignment_list assignments
->>>>>>> 3fb7bde6
                        )
      : atermpp::aterm_appl(core::detail::gsMakeLinearProcessInit(
          free_variables,
@@ -80,33 +68,21 @@
 
     /// \brief Returns the sequence of free variables.
     /// \return The sequence of free variables.
-<<<<<<< HEAD
-    data::data_variable_list free_variables() const
-=======
     new_data::variable_list free_variables() const
->>>>>>> 3fb7bde6
     {
       return m_free_variables;
     }
 
     /// \brief Returns the sequence of assignments.
     /// \return The sequence of assignments.
-<<<<<<< HEAD
-    data::data_assignment_list assignments() const
-=======
     new_data::assignment_list assignments() const
->>>>>>> 3fb7bde6
     {
       return m_assignments;
     }
 
     /// \brief Returns the initial state of the LPS.
     /// \return The initial state of the LPS.
-<<<<<<< HEAD
-    data::data_expression_list state() const
-=======
     new_data::data_expression_list state() const
->>>>>>> 3fb7bde6
     {
       return detail::compute_initial_state(m_assignments);
     }
