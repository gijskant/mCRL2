--- conflicted
+++ resolved
@@ -61,11 +61,7 @@
   /// \param n A
   /// \param l A sequence of data expressions
   /// \return The result of visiting the node
-<<<<<<< HEAD
-  state_formula visit_var(const state_formula& e, const core::identifier_string& n, const data::data_expression_list& l)
-=======
   state_formula visit_var(const state_formula& e, const core::identifier_string& n, const new_data::data_expression_list& l)
->>>>>>> 3fb7bde6
   {
     core::identifier_string new_name = n;
     for (std::deque<std::pair<core::identifier_string, core::identifier_string> >::iterator i = replacements.begin(); i != replacements.end(); ++i)
@@ -85,11 +81,7 @@
   /// \param a A sequence of assignments to data variables
   /// \param f A modal formula
   /// \return The result of visiting the node
-<<<<<<< HEAD
-  state_formula visit_mu(const state_formula& e, const core::identifier_string& n, const data::data_assignment_list& a, const state_formula& f)
-=======
   state_formula visit_mu(const state_formula& e, const core::identifier_string& n, const new_data::assignment_list& a, const state_formula& f)
->>>>>>> 3fb7bde6
   {
     core::identifier_string new_name = push(n);
     state_formula new_formula = visit(f);
@@ -103,11 +95,7 @@
   /// \param a A sequence of assignments to data variables
   /// \param f A modal formula
   /// \return The result of visiting the node
-<<<<<<< HEAD
-  state_formula visit_nu(const state_formula& e, const core::identifier_string& n, const data::data_assignment_list& a, const state_formula& f)
-=======
   state_formula visit_nu(const state_formula& e, const core::identifier_string& n, const new_data::assignment_list& a, const state_formula& f)
->>>>>>> 3fb7bde6
   {
     core::identifier_string new_name = push(n);
     state_formula new_formula = visit(f);
