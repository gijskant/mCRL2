--- conflicted
+++ resolved
@@ -17,32 +17,6 @@
 #include "mcrl2/modal_formula/state_formula.h"
 #include "mcrl2/modal_formula/monotonicity.h"
 
-<<<<<<< HEAD
-namespace mcrl2 {
-
-namespace state_formulas {
-
-    /** \brief     Type check a state formula.
-     *  Throws an exception if something went wrong.
-     *  \param[in] formula A state formula that has not been type checked.
-     *  \post      formula is type checked.
-     **/
-    inline
-    void type_check(state_formula& formula, const lps::specification& lps_spec, bool check_monotonicity = true)
-    {
-      // TODO: replace all this nonsense code by a proper type check implementation
-      ATermAppl t = core::type_check_state_frm(formula, specification_to_aterm(lps_spec));
-      if (!t)
-      {
-        throw mcrl2::runtime_error("could not type check " + core::pp(formula));
-      }
-      formula = atermpp::aterm_appl(t);
-      if (check_monotonicity && !is_monotonous(formula))
-      {
-        throw mcrl2::runtime_error("state formula is not monotonic: " + core::pp(formula));
-      }
-    }
-=======
 namespace mcrl2
 {
 
@@ -69,7 +43,6 @@
     throw mcrl2::runtime_error("state formula is not monotonic: " + core::pp(formula));
   }
 }
->>>>>>> c1964886
 
 } // namespace state_formulas
 
