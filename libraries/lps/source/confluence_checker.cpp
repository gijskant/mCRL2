--- conflicted
+++ resolved
@@ -129,38 +129,6 @@
   assignment_list a_assignments_2)
 {
   data_expression v_result = sort_bool::true_();
-<<<<<<< HEAD
-  
-  for (variable_list::const_iterator i=a_variables.begin(); i!=a_variables.end(); ++i) 
-  { 
-    const variable v_variable=*i; 
-    if (!a_assignments_1.empty() && v_variable == a_assignments_1.front().lhs()) 
-    { 
-      if (!a_assignments_2.empty() && v_variable == a_assignments_2.front().lhs()) 
-      { 
-        // Create a condition from the assigments from both lists. 
-        v_result = sort_bool::and_(v_result, equal_to(a_assignments_1.front().rhs(), a_assignments_2.front().rhs())); 
-        a_assignments_2=pop_front(a_assignments_2); 
-      } 
-      else 
-      { 
-        // Create a condition from first assigment only. 
-        v_result = sort_bool::and_(v_result, equal_to(a_assignments_1.front().rhs(), v_variable)); 
-      } 
-      a_assignments_1=pop_front(a_assignments_1); 
-    } 
-    else  
-    { 
-      if (!a_assignments_2.empty() && v_variable == a_assignments_2.front().lhs()) 
-      { 
-        // Create a condition from the second assigments only. 
-        v_result = sort_bool::and_(v_result, equal_to(v_variable, a_assignments_2.front().rhs())); 
-        a_assignments_2=pop_front(a_assignments_2); 
-      } 
-    } 
-  } 
- 	
-=======
 
   for (variable_list::const_iterator i=a_variables.begin(); i!=a_variables.end(); ++i)
   {
@@ -191,7 +159,6 @@
     }
   }
 
->>>>>>> a907a07f
   assert(a_assignments_1.empty()); // If this is not the case, the assignments do not have the
   assert(a_assignments_2.empty()); // same order as the list of variables. This means that some equations
                                    // have not been generated.
