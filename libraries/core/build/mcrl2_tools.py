--- conflicted
+++ resolved
@@ -46,15 +46,9 @@
 
 def add_tool_dir(toolname):
     if mcrl2_tool_options.tooldir != '':
-<<<<<<< HEAD
-        guess = path(mcrl2_tool_options.tooldir) / toolname / toolname
-        if os.path.isfile(guess):
-          return guess
-=======
         guess = path(mcrl2_tool_options.tooldir) / toolname
         if os.path.isdir(guess):
           return guess / toolname
->>>>>>> 23620a89
         return path(mcrl2_tool_options.tooldir) / 'bin' / toolname
     return toolname
 
