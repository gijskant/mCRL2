--- conflicted
+++ resolved
@@ -71,25 +71,10 @@
     std::string inherited = parse_node_exception::get_error_message(node, "unexpected parse node!");
     try
     {
-<<<<<<< HEAD
-      std::stringstream s;
-      s << inherited << std::endl
-        << "symbol      = " << p.symbol_table().symbol_name(node) << std::endl
-        << "string      = " << node.string() << std::endl
-        << "child_count = " << node.child_count();
-      for (int i = 0; i < node.child_count(); i++)
-      {
-        s << std::endl
-          << "child " << i << " = " << p.symbol_table().symbol_name(node.child(i))
-          << " " << node.child(i).string();
-      }
-      return s.str();
-=======
       std::ostringstream out;
       out << inherited << std::endl;
       p.print_node(out, node);
       return out.str();
->>>>>>> 32255caf
     }
     catch (...)
     {
