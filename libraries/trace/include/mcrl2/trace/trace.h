--- conflicted
+++ resolved
@@ -26,10 +26,6 @@
 #include <string>
 #include "mcrl2/atermpp/vector.h"
 #include "mcrl2/core/print.h"
-<<<<<<< HEAD
-#include "mcrl2/utilities/logger.h"
-=======
->>>>>>> a907a07f
 #include "mcrl2/core/detail/struct_core.h"
 #include "mcrl2/utilities/logger.h"
 #include "mcrl2/lps/action_parse.h"
@@ -718,19 +714,11 @@
         {
           if (core::detail::gsIsNil(ATAgetArgument(e,1)))
           {
-<<<<<<< HEAD
-            addAction(ATAgetArgument(e,0));
-          }
-          else
-          {
-            addAction(ATAgetArgument(e,0),ATAgetArgument(e,1));
-=======
             addAction(multi_action(action_list(ATgetArgument(e,0))));
           }
           else
           {
             addAction(multi_action(action_list(ATAgetArgument(e,0)),mcrl2::data::data_expression(ATAgetArgument(e,1))));
->>>>>>> a907a07f
           }
         }
         else
@@ -771,10 +759,6 @@
 
         if (is.gcount() > 0)
         {
-<<<<<<< HEAD
-          // XXX need to parse trace
-          addAction(ATmakeAppl0(ATmakeAFun(buf,0,false)));
-=======
           if (m_data_specification_and_act_decls_are_defined)
           {
             addAction(mcrl2::lps::parse_multi_action(buf,m_act_decls,m_spec));
@@ -785,7 +769,6 @@
                       mcrl2::lps::action_label(mcrl2::core::identifier_string(buf),mcrl2::data::sort_expression_list()),
                                            mcrl2::data::data_expression_list())));
           }
->>>>>>> a907a07f
         }
       }
       is.clear();
@@ -807,11 +790,7 @@
           assert(actions.size()>i && actions[i]!=mcrl2::lps::multi_action());
           /* if (!core::detail::gsIsMultAct(actions[i]) && !error_shown)
           {
-<<<<<<< HEAD
-            mCRL2log(error) << "saving trace that is not in mCRL2 format to a mCRL2 trace format" << std::endl;
-=======
             mCRL2log(log::error) << "saving trace that is not in mCRL2 format to a mCRL2 trace format" << std::endl;
->>>>>>> a907a07f
             error_shown = true;
           } */
           trace = ATinsert(trace,(ATerm) makeTimedMAct(actions[i]));
