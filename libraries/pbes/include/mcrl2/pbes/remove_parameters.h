--- conflicted
+++ resolved
@@ -1,197 +1,179 @@
-// Author(s): Wieger Wesselink
-// Copyright: see the accompanying file COPYING.
-//
-// Distributed under the Boost Software License, Version 1.0.
-// (See accompanying file LICENSE_1_0.txt or copy at
-// http://www.boost.org/LICENSE_1_0.txt)
-//
-/// \file mcrl2/pbes/remove_parameters.h
-/// \brief Functions for removing insignificant parameters from pbes types.
-
-#ifndef MCRL2_PBES_REMOVE_PARAMETERS_H
-#define MCRL2_PBES_REMOVE_PARAMETERS_H
-
-#include <algorithm>
-#include <map>
-#include <vector>
-#include <boost/bind.hpp>
-<<<<<<< HEAD
-#include "mcrl2/data/data.h"
-=======
-#include "mcrl2/new_data/data.h"
->>>>>>> 3fb7bde6
-#include "mcrl2/pbes/pbes.h"
-#include "mcrl2/pbes/pbes_expression_builder.h"
-
-namespace mcrl2 {
-
-namespace pbes_system {
-
-/// \cond INTERNAL_DOCS
-namespace detail {
-
-  /// \brief Removes elements with indices in a given sequence from the sequence l
-  /// \param l A sequence of terms
-  /// \param to_be_removed A sequence of integers
-  /// \return The removal result
-  template <typename Term>
-  atermpp::term_list<Term> remove_elements(atermpp::term_list<Term> l, const std::vector<int>& to_be_removed)
-  {
-    int index = 0;
-<<<<<<< HEAD
-    std::vector<Term> result;
-    std::vector<int>::const_iterator j = to_be_removed.begin();
-    for (typename atermpp::term_list<Term>::iterator i = l.begin(); i != l.end(); ++i, index++)
-    {
-      if (j != to_be_removed.end() && index == *j)
-      {
-        j++;
-=======
-    atermpp::vector<Term> result;
-    std::vector<int>::const_iterator j = to_be_removed.begin();
-    for (typename atermpp::term_list<Term>::iterator i = l.begin(); i != l.end(); ++i, ++index)
-    {
-      if (j != to_be_removed.end() && index == *j)
-      {
-        ++j;
->>>>>>> 3fb7bde6
-      }
-      else
-      {
-        result.push_back(*i);
-      }
-    }
-<<<<<<< HEAD
-    return atermpp::term_list<Term>(result.begin(), result.end());
-=======
-    return new_data::convert< atermpp::term_list< Term > >(result);
->>>>>>> 3fb7bde6
-  }
-
-} // namespace detail
-/// \endcond
-
-/// \brief Removes parameters from a propositional variable
-/// \param v A propositional variable
-/// \param to_be_removed A set of indices
-/// \return The variable \p v without the parameters that have an index in \p to_be_removed
-inline
-propositional_variable remove_parameters(propositional_variable v, const std::vector<int>& to_be_removed)
-{
-  return propositional_variable(v.name(), detail::remove_elements(v.parameters(), to_be_removed));
-}
-
-/// \brief Removes parameters from a propositional variable
-/// \param v A propositional variable
-/// \param to_be_removed A mapping that maps propositional variable names to indices of parameters that are removed
-/// \return The variable \p v without the parameters that have an index in \code to_be_removed(v.name()) \endcode
-inline
-propositional_variable remove_parameters(propositional_variable v, const std::map<core::identifier_string, std::vector<int> >& to_be_removed)
-{
-  std::map<core::identifier_string, std::vector<int> >::const_iterator i = to_be_removed.find(v.name());
-  if (i == to_be_removed.end())
-  {
-    return v;
-  }
-  return remove_parameters(v, i->second);
-}
-
-/// \brief Removes parameters from a propositional variable instantiation
-/// \param v A propositional variable instantiation
-/// \param to_be_removed A set of indices
-/// \return The variable \p v without the parameters that have an index in \p to_be_removed
-inline
-propositional_variable_instantiation remove_parameters(propositional_variable_instantiation v, const std::vector<int>& to_be_removed)
-{
-  return propositional_variable_instantiation(v.name(), detail::remove_elements(v.parameters(), to_be_removed));
-}
-
-/// \brief Removes parameters from a propositional variable instantiation
-/// \param v A propositional variable instantiation
-/// \param to_be_removed A mapping that maps propositional variable names to indices of parameters that are removed
-/// \return The variable \p v without the parameters that have an index in \code to_be_removed(v.name()) \endcode
-inline
-propositional_variable_instantiation remove_parameters(propositional_variable_instantiation v, const std::map<core::identifier_string, std::vector<int> >& to_be_removed)
-{
-  std::map<core::identifier_string, std::vector<int> >::const_iterator i = to_be_removed.find(v.name());
-  if (i == to_be_removed.end())
-  {
-    return v;
-  }
-  return remove_parameters(v, i->second);
-}
-
-/// \cond INTERNAL_DOCS
-namespace detail {
-struct pbes_remove_parameters_builder: public pbes_expression_builder<pbes_expression>
-{
-  const std::map<core::identifier_string, std::vector<int> >& to_be_removed_;
-
-  pbes_remove_parameters_builder(const std::map<core::identifier_string, std::vector<int> >& to_be_removed)
-    : to_be_removed_(to_be_removed)
-  {}
-
-  /// \brief Visit propositional_variable node
-  /// \param x A PBES expression
-  /// \param v A propositional variable instantiation
-  /// \return The result of visiting the node
-  pbes_expression visit_propositional_variable(const pbes_expression& x, const propositional_variable_instantiation& v)
-  {
-    std::map<core::identifier_string, std::vector<int> >::const_iterator i = to_be_removed_.find(v.name());
-    if (i == to_be_removed_.end())
-    {
-      return x;
-    }
-    else
-    {
-      return remove_parameters(v, i->second);
-    }
-  }
-};
-} // namespace detail
-/// \endcond
-
-/// \brief Removes parameters from propositional variable instantiations in a pbes expression
-/// \param p A PBES expression
-/// \param to_be_removed A mapping that maps propositional variable names to indices of parameters that are removed
-/// \return The expression \p p with parameters removed according to the mapping \p to_be_removed
-inline
-pbes_expression remove_parameters(pbes_expression p, const std::map<core::identifier_string, std::vector<int> >& to_be_removed)
-{
-  return detail::pbes_remove_parameters_builder(to_be_removed).visit(p);
-}
-
-/// \brief Removes parameters from propositional variables in a pbes equation
-/// \param e A PBES equation
-/// \param to_be_removed A mapping that maps propositional variable names to indices of parameters that are removed
-/// \return The equation \p e with parameters removed according to the mapping \p to_be_removed
-inline
-pbes_equation remove_parameters(pbes_equation e, const std::map<core::identifier_string, std::vector<int> >& to_be_removed)
-{
-  return pbes_equation(e.symbol(),
-                       remove_parameters(e.variable(), to_be_removed),
-                       remove_parameters(e.formula(), to_be_removed)
-                      );
-}
-
-/// \brief Removes parameters from propositional variables in a pbes
-/// \param p A pbes
-/// \param to_be_removed A mapping that maps propositional variable names to indices of parameters that are removed
-/// \return The pbes \p p with parameters removed according to the mapping \p to_be_removed
-template <typename Container>
-void remove_parameters(pbes<Container>& p, const std::map<core::identifier_string, std::vector<int> >& to_be_removed)
-{
-  typedef pbes_equation (*f)(pbes_equation, const std::map<core::identifier_string, std::vector<int> >&);
-  std::transform(p.equations().begin(),
-                 p.equations().end(),
-                 p.equations().begin(),
-                 boost::bind(static_cast<f>(remove_parameters), _1, to_be_removed)
-                );
-  p.initial_state() = remove_parameters(p.initial_state(), to_be_removed);
-}
-
-} // namespace pbes_system
-
-} // namespace mcrl2
-
-#endif // MCRL2_PBES_REMOVE_PARAMETERS_H
+// Author(s): Wieger Wesselink
+// Copyright: see the accompanying file COPYING.
+//
+// Distributed under the Boost Software License, Version 1.0.
+// (See accompanying file LICENSE_1_0.txt or copy at
+// http://www.boost.org/LICENSE_1_0.txt)
+//
+/// \file mcrl2/pbes/remove_parameters.h
+/// \brief Functions for removing insignificant parameters from pbes types.
+
+#ifndef MCRL2_PBES_REMOVE_PARAMETERS_H
+#define MCRL2_PBES_REMOVE_PARAMETERS_H
+
+#include <algorithm>
+#include <map>
+#include <vector>
+#include <boost/bind.hpp>
+#include "mcrl2/new_data/data.h"
+#include "mcrl2/pbes/pbes.h"
+#include "mcrl2/pbes/pbes_expression_builder.h"
+
+namespace mcrl2 {
+
+namespace pbes_system {
+
+/// \cond INTERNAL_DOCS
+namespace detail {
+
+  /// \brief Removes elements with indices in a given sequence from the sequence l
+  /// \param l A sequence of terms
+  /// \param to_be_removed A sequence of integers
+  /// \return The removal result
+  template <typename Term>
+  atermpp::term_list<Term> remove_elements(atermpp::term_list<Term> l, const std::vector<int>& to_be_removed)
+  {
+    int index = 0;
+    atermpp::vector<Term> result;
+    std::vector<int>::const_iterator j = to_be_removed.begin();
+    for (typename atermpp::term_list<Term>::iterator i = l.begin(); i != l.end(); ++i, ++index)
+    {
+      if (j != to_be_removed.end() && index == *j)
+      {
+        ++j;
+      }
+      else
+      {
+        result.push_back(*i);
+      }
+    }
+    return new_data::convert< atermpp::term_list< Term > >(result);
+  }
+
+} // namespace detail
+/// \endcond
+
+/// \brief Removes parameters from a propositional variable
+/// \param v A propositional variable
+/// \param to_be_removed A set of indices
+/// \return The variable \p v without the parameters that have an index in \p to_be_removed
+inline
+propositional_variable remove_parameters(propositional_variable v, const std::vector<int>& to_be_removed)
+{
+  return propositional_variable(v.name(), detail::remove_elements(v.parameters(), to_be_removed));
+}
+
+/// \brief Removes parameters from a propositional variable
+/// \param v A propositional variable
+/// \param to_be_removed A mapping that maps propositional variable names to indices of parameters that are removed
+/// \return The variable \p v without the parameters that have an index in \code to_be_removed(v.name()) \endcode
+inline
+propositional_variable remove_parameters(propositional_variable v, const std::map<core::identifier_string, std::vector<int> >& to_be_removed)
+{
+  std::map<core::identifier_string, std::vector<int> >::const_iterator i = to_be_removed.find(v.name());
+  if (i == to_be_removed.end())
+  {
+    return v;
+  }
+  return remove_parameters(v, i->second);
+}
+
+/// \brief Removes parameters from a propositional variable instantiation
+/// \param v A propositional variable instantiation
+/// \param to_be_removed A set of indices
+/// \return The variable \p v without the parameters that have an index in \p to_be_removed
+inline
+propositional_variable_instantiation remove_parameters(propositional_variable_instantiation v, const std::vector<int>& to_be_removed)
+{
+  return propositional_variable_instantiation(v.name(), detail::remove_elements(v.parameters(), to_be_removed));
+}
+
+/// \brief Removes parameters from a propositional variable instantiation
+/// \param v A propositional variable instantiation
+/// \param to_be_removed A mapping that maps propositional variable names to indices of parameters that are removed
+/// \return The variable \p v without the parameters that have an index in \code to_be_removed(v.name()) \endcode
+inline
+propositional_variable_instantiation remove_parameters(propositional_variable_instantiation v, const std::map<core::identifier_string, std::vector<int> >& to_be_removed)
+{
+  std::map<core::identifier_string, std::vector<int> >::const_iterator i = to_be_removed.find(v.name());
+  if (i == to_be_removed.end())
+  {
+    return v;
+  }
+  return remove_parameters(v, i->second);
+}
+
+/// \cond INTERNAL_DOCS
+namespace detail {
+struct pbes_remove_parameters_builder: public pbes_expression_builder<pbes_expression>
+{
+  const std::map<core::identifier_string, std::vector<int> >& to_be_removed_;
+
+  pbes_remove_parameters_builder(const std::map<core::identifier_string, std::vector<int> >& to_be_removed)
+    : to_be_removed_(to_be_removed)
+  {}
+
+  /// \brief Visit propositional_variable node
+  /// \param x A PBES expression
+  /// \param v A propositional variable instantiation
+  /// \return The result of visiting the node
+  pbes_expression visit_propositional_variable(const pbes_expression& x, const propositional_variable_instantiation& v)
+  {
+    std::map<core::identifier_string, std::vector<int> >::const_iterator i = to_be_removed_.find(v.name());
+    if (i == to_be_removed_.end())
+    {
+      return x;
+    }
+    else
+    {
+      return remove_parameters(v, i->second);
+    }
+  }
+};
+} // namespace detail
+/// \endcond
+
+/// \brief Removes parameters from propositional variable instantiations in a pbes expression
+/// \param p A PBES expression
+/// \param to_be_removed A mapping that maps propositional variable names to indices of parameters that are removed
+/// \return The expression \p p with parameters removed according to the mapping \p to_be_removed
+inline
+pbes_expression remove_parameters(pbes_expression p, const std::map<core::identifier_string, std::vector<int> >& to_be_removed)
+{
+  return detail::pbes_remove_parameters_builder(to_be_removed).visit(p);
+}
+
+/// \brief Removes parameters from propositional variables in a pbes equation
+/// \param e A PBES equation
+/// \param to_be_removed A mapping that maps propositional variable names to indices of parameters that are removed
+/// \return The equation \p e with parameters removed according to the mapping \p to_be_removed
+inline
+pbes_equation remove_parameters(pbes_equation e, const std::map<core::identifier_string, std::vector<int> >& to_be_removed)
+{
+  return pbes_equation(e.symbol(),
+                       remove_parameters(e.variable(), to_be_removed),
+                       remove_parameters(e.formula(), to_be_removed)
+                      );
+}
+
+/// \brief Removes parameters from propositional variables in a pbes
+/// \param p A pbes
+/// \param to_be_removed A mapping that maps propositional variable names to indices of parameters that are removed
+/// \return The pbes \p p with parameters removed according to the mapping \p to_be_removed
+template <typename Container>
+void remove_parameters(pbes<Container>& p, const std::map<core::identifier_string, std::vector<int> >& to_be_removed)
+{
+  typedef pbes_equation (*f)(pbes_equation, const std::map<core::identifier_string, std::vector<int> >&);
+  std::transform(p.equations().begin(),
+                 p.equations().end(),
+                 p.equations().begin(),
+                 boost::bind(static_cast<f>(remove_parameters), _1, to_be_removed)
+                );
+  p.initial_state() = remove_parameters(p.initial_state(), to_be_removed);
+}
+
+} // namespace pbes_system
+
+} // namespace mcrl2
+
+#endif // MCRL2_PBES_REMOVE_PARAMETERS_H