--- conflicted
+++ resolved
@@ -9,447 +9,8 @@
 /// \file pbes/source/tools.cpp
 /// \brief Tool implementations.
 
-<<<<<<< HEAD
-#include <cassert>
-#include <fstream>
-#include <sstream>
-
-#include "mcrl2/data/enumerator.h"
-#include "mcrl2/data/detail/one_point_rule_preprocessor.h"
-#include "mcrl2/lps/specification.h"
-#include "mcrl2/lps/linearise.h"
-#include "mcrl2/modal_formula/state_formula.h"
-#include "mcrl2/modal_formula/parse.h"
-#include "mcrl2/pbes/constelm.h"
-#include "mcrl2/pbes/detail/pbes_property_map.h"
-#include "mcrl2/pbes/detail/pbes_parameter_map.h"
-#include "mcrl2/pbes/file_formats.h"
-#include "mcrl2/pbes/io.h"
-#include "mcrl2/pbes/complps2pbes.h"
-#include "mcrl2/pbes/lps2pbes.h"
-#include "mcrl2/pbes/one_point_rule_rewriter.h"
-#include "mcrl2/pbes/parelm.h"
-#include "mcrl2/pbes/pbes.h"
-#include "mcrl2/pbes/pbes_rewriter_type.h"
-#include "mcrl2/pbes/tools.h"
-#include "mcrl2/pbes/rewrite.h"
-#include "mcrl2/pbes/rewriter.h"
-#include "mcrl2/pbes/remove_equations.h"
-#include "mcrl2/pbes/txt2pbes.h"
-#include "mcrl2/pbes/detail/bqnf_traverser.h"
-#include "mcrl2/pbes/detail/ppg_traverser.h"
-#include "mcrl2/pbes/detail/ppg_rewriter.h"
-#include "mcrl2/utilities/logger.h"
-#include "mcrl2/utilities/text_utility.h"
-#include "mcrl2/utilities/number_postfix_generator.h"
-
-namespace mcrl2
-{
-
-namespace pbes_system
-{
-
-void lps2pbes(const std::string& input_filename,
-              const std::string& output_filename,
-              const std::string& formula_filename,
-              bool timed,
-              bool structured,
-              bool unoptimized
-             )
-{
-  if (formula_filename.empty())
-  {
-    throw mcrl2::runtime_error("option -f is not specified");
-  }
-
-  //load LPS
-  if (input_filename.empty())
-  {
-    mCRL2log(log::verbose) << "reading LPS from stdin..." << std::endl;
-  }
-  else
-  {
-    mCRL2log(log::verbose) << "reading LPS from file '" <<  input_filename << "'..." << std::endl;
-  }
-  lps::specification spec;
-  spec.load(input_filename);
-  //load formula file
-  mCRL2log(log::verbose) << "reading input from file '" <<  formula_filename << "'..." << std::endl;
-  std::ifstream instream(formula_filename.c_str(), std::ifstream::in | std::ifstream::binary);
-  if (!instream)
-  {
-    throw mcrl2::runtime_error("cannot open state formula file: " + formula_filename);
-  }
-  state_formulas::state_formula formula = state_formulas::parse_state_formula(instream, spec);
-  instream.close();
-  //convert formula and LPS to a PBES
-  mCRL2log(log::verbose) << "converting state formula and LPS to a PBES..." << std::endl;
-  pbes_system::pbes<> result = pbes_system::lps2pbes(spec, formula, timed, structured, unoptimized);
-  //save the result
-  if (output_filename.empty())
-  {
-    mCRL2log(log::verbose) << "writing PBES to stdout..." << std::endl;
-  }
-  else
-  {
-    mCRL2log(log::verbose) << "writing PBES to file '" <<  output_filename << "'..." << std::endl;
-  }
-  result.save(output_filename);
-}
-
-void complps2pbes(const std::string& input_filename,
-                  const std::string& output_filename,
-                  const std::string& formula_filename
-                 )
-{
-  if (formula_filename.empty())
-  {
-    throw mcrl2::runtime_error("option -f is not specified");
-  }
-
-  // load mCRL2 specification
-  std::string text;
-  if (input_filename.empty())
-  {
-    mCRL2log(log::verbose) << "reading mCRL2 specification from stdin..." << std::endl;
-    text = utilities::read_text(std::cin);
-  }
-  else
-  {
-    mCRL2log(log::verbose) << "reading mCRL2 specification from file '" <<  input_filename << "'..." << std::endl;
-    std::ifstream from(input_filename.c_str());
-    text = utilities::read_text(from);
-  }
-  // TODO: check if alpha reduction should be applied
-  process::process_specification procspec = process::parse_process_specification(text, false);
-  lps::specification spec = lps::linearise(procspec);
-
-  // load state formula
-  mCRL2log(log::verbose) << "reading formula from file '" <<  formula_filename << "'..." << std::endl;
-  std::ifstream instream(formula_filename.c_str(), std::ifstream::in|std::ifstream::binary);
-  if (!instream)
-  {
-    throw mcrl2::runtime_error("cannot open state formula file: " + formula_filename);
-  }
-  state_formulas::state_formula formula = state_formulas::parse_state_formula(instream, spec);
-  instream.close();
-
-  pbes_system::pbes<> result = pbes_system::complps2pbes(procspec, formula);
-
-  // save the result
-  if (output_filename.empty())
-  {
-    mCRL2log(log::verbose) << "writing PBES to stdout..." << std::endl;
-  }
-  else
-  {
-    mCRL2log(log::verbose) << "writing PBES to file '" <<  output_filename << "'..." << std::endl;
-  }
-  result.save(output_filename);
-}
-
-void pbesconstelm(const std::string& input_filename,
-                  const std::string& output_filename,
-                  data::rewriter::strategy rewrite_strategy,
-                  pbes_rewriter_type rewriter_type,
-                  bool compute_conditions,
-                  bool remove_redundant_equations
-                 )
-{
-  // load the pbes
-  pbes<> p;
-  load_pbes(p, input_filename);
-
-  // data rewriter
-  data::rewriter datar(p.data(), rewrite_strategy);
-
-  // pbes rewriter
-  switch (rewriter_type)
-  {
-    case simplify:
-    {
-      typedef simplifying_rewriter<pbes_system::pbes_expression, data::rewriter> my_pbes_rewriter;
-      my_pbes_rewriter pbesr(datar);
-      pbes_constelm_algorithm<pbes_system::pbes_expression, data::rewriter, my_pbes_rewriter> algorithm(datar, pbesr);
-      algorithm.run(p, compute_conditions);
-      if (remove_redundant_equations)
-      {
-        atermpp::vector<propositional_variable> V = remove_unreachable_variables(p);
-        mCRL2log(log::verbose) << pbes_system::detail::print_removed_equations(V);
-      }
-      break;
-    }
-    case quantifier_all:
-    case quantifier_finite:
-    {
-      typedef pbes_system::enumerate_quantifiers_rewriter<pbes_system::pbes_expression, data::rewriter_with_variables, data::data_enumerator<> > my_pbes_rewriter;
-      bool enumerate_infinite_sorts = (rewriter_type == quantifier_all);
-      utilities::number_postfix_generator name_generator("UNIQUE_PREFIX");
-      data::data_enumerator<> datae(p.data(), datar, name_generator);
-      data::rewriter_with_variables datarv(datar);
-      my_pbes_rewriter pbesr(datarv, datae, enumerate_infinite_sorts);
-      pbes_constelm_algorithm<pbes_system::pbes_expression, data::rewriter, my_pbes_rewriter> algorithm(datar, pbesr);
-      algorithm.run(p, compute_conditions);
-      if (remove_redundant_equations)
-      {
-        atermpp::vector<propositional_variable> V = remove_unreachable_variables(p);
-        mCRL2log(log::verbose) << pbes_system::detail::print_removed_equations(V);
-      }
-      break;
-    }
-    default:
-    { }
-  }
-
-  // save the result
-  p.save(output_filename);
-}
-
-void pbesinfo(const std::string& input_filename,
-              const std::string& input_file_message,
-              pbes_file_format file_format, bool opt_full
-             )
-{
-  pbes<> p;
-  load_pbes(p, input_filename, file_format);
-
-  pbes_system::detail::pbes_property_map info(p);
-
-  // Show file from which PBES was read
-  std::cout << input_file_message << "\n\n";
-
-  // Show if PBES is closed and well formed
-  std::cout << "The PBES is " << (p.is_closed() ? "" : "not ") << "closed and " << (p.is_well_typed() ? "" : "not ") << "well formed" << std::endl;
-
-  // Show number of equations
-  std::cout << "Number of equations: " << p.equations().size() << std::endl;
-
-  // Show number of mu's with the predicate variables from the mu's
-  std::cout << "Number of mu's:      " << info["mu_equation_count"] << std::endl;
-
-  // Show number of nu's with the predicate variables from the nu's
-  std::cout << "Number of nu's:      " << info["nu_equation_count"] << std::endl;
-
-  // Show number of nu's with the predicate variables from the nu's
-  std::cout << "Block nesting depth: " << info["block_nesting_depth"] << std::endl;
-
-  // Show binding variables with their signature
-  if (opt_full)
-  {
-    std::cout << "Predicate variables:\n";
-    for (atermpp::vector<pbes_equation>::const_iterator i = p.equations().begin(); i != p.equations().end(); ++i)
-    {
-      std::cout << core::pp(i->symbol()) << "." << pbes_system::pp(i->variable()) << std::endl;
-    }
-  }
-}
-
-void pbesparelm(const std::string& input_filename,
-                const std::string& output_filename
-               )
-{
-  // load the pbes
-  pbes<> p;
-  load_pbes(p, input_filename);
-
-  // apply the algorithm
-  pbes_system::pbes_parelm_algorithm algorithm;
-  algorithm.run(p);
-
-  // save the result
-  p.save(output_filename);
-}
-
-void pbespp(const std::string& input_filename,
-            const std::string& output_filename,
-            pbes_file_format pbes_input_format,
-            core::print_format_type format
-           )
-{
-  pbes_system::pbes<> p;
-  load_pbes(p, input_filename, pbes_input_format);
-
-  mCRL2log(log::verbose) << "printing PBES from "
-                         << (input_filename.empty()?"standard input":input_filename)
-                         << " to " << (output_filename.empty()?"standard output":output_filename)
-                         << " in the " << core::pp_format_to_string(format) << " format" << std::endl;
-
-  if (output_filename.empty())
-  {
-    if (format == core::print_internal)
-    {
-      std::cout << pbes_system::pbes_to_aterm(p);
-    }
-    else
-    {
-      std::cout << pbes_system::pp(p);
-    }
-  }
-  else
-  {
-    std::ofstream out(output_filename.c_str());
-    if (out)
-    {
-      if (format == core::print_internal)
-      {
-        out << pbes_system::pbes_to_aterm(p);
-      }
-      else
-      {
-        out << pbes_system::pp(p);
-      }
-      out.close();
-    }
-    else
-    {
-      throw mcrl2::runtime_error("could not open output file " + output_filename + " for writing");
-    }
-  }
-}
-
-void pbesrewr(const std::string& input_filename,
-              const std::string& output_filename,
-              const data::rewriter::strategy rewrite_strategy,
-              pbes_rewriter_type rewriter_type,
-              bool skip_data
-             )
-{
-  // load the pbes
-  pbes<> p;
-  load_pbes(p, input_filename);
-
-  // data rewriter
-  data::rewriter datar(p.data(), rewrite_strategy);
-
-  // pbes rewriter
-  switch (rewriter_type)
-  {
-    case simplify:
-    {
-      simplifying_rewriter<pbes_expression, data::rewriter> pbesr(datar);
-      pbes_rewrite(p, pbesr);
-      break;
-    }
-    case quantifier_all:
-    {
-      utilities::number_postfix_generator generator("UNIQUE_PREFIX");
-      data::data_enumerator<> datae(p.data(), datar, generator);
-      data::rewriter_with_variables datarv(datar);
-      bool enumerate_infinite_sorts = true;
-      enumerate_quantifiers_rewriter<pbes_expression, data::rewriter_with_variables, data::data_enumerator<> > pbesr(datarv, datae, enumerate_infinite_sorts, skip_data);
-      pbes_rewrite(p, pbesr);
-      break;
-    }
-    case quantifier_finite:
-    {
-      utilities::number_postfix_generator generator("UNIQUE_PREFIX");
-      data::data_enumerator<> datae(p.data(), datar, generator);
-      data::rewriter_with_variables datarv(datar);
-      bool enumerate_infinite_sorts = false;
-      enumerate_quantifiers_rewriter<pbes_expression, data::rewriter_with_variables, data::data_enumerator<> > pbesr(datarv, datae, enumerate_infinite_sorts, skip_data);
-      pbes_rewrite(p, pbesr);
-      break;
-    }
-    case quantifier_one_point:
-    {
-      // first preprocess data expressions
-      data::detail::one_point_rule_preprocessor one_point_processor;
-      data_rewriter<pbes_expression, data::detail::one_point_rule_preprocessor> datar(one_point_processor);
-      pbes_rewrite(p, datar);
-
-      one_point_rule_rewriter pbesr;
-      pbes_rewrite(p, pbesr);
-
-      break;
-    }
-    case pfnf:
-    {
-      pfnf_rewriter pbesr;
-      pbes_rewrite(p, pbesr);
-      break;
-    }
-    case ppg:
-    {
-      //bool bqnf = detail::is_bqnf(p);
-      //std::clog << "bqnf_traverser says: p is " << (bqnf ? "" : "NOT ") << "in BQNF." << std::endl;
-      bool ppg = detail::is_ppg(p);
-      if (ppg)
-      {
-        mCRL2log(log::verbose) << "PBES is already a PPG." << std::endl;
-      }
-      else
-      {
-        mCRL2log(log::verbose) << "Rewriting..." << std::endl;
-        pbes<> q = detail::to_ppg(p);
-        mCRL2log(log::verbose) << "Rewriting done." << std::endl;
-        ppg = detail::is_ppg(q);
-        if (!ppg)
-        {
-          throw(std::runtime_error("The result PBES if not a PPG!"));
-        }
-        p = q;
-      }
-      break;
-    }
-    case bqnf_quantifier:
-    {
-      bqnf_rewriter pbesr;
-      pbes_rewrite(p, pbesr);
-      break;
-    }
-    case prover:
-    default:
-    {
-      // Just ignore.
-      assert(0);  // The PBES rewriter cannot be activated through
-      // the commandline. So, we cannot end up here.
-      break;
-    }
-  }
-  p.save(output_filename);
-}
-
-void txt2pbes(const std::string& input_filename,
-              const std::string& output_filename
-             )
-{
-  pbes_system::pbes<> p;
-  if (input_filename.empty())
-  {
-    //parse specification from stdin
-    mCRL2log(log::verbose) << "reading input from stdin..." << std::endl;
-    p = pbes_system::txt2pbes(std::cin);
-  }
-  else
-  {
-    //parse specification from input filename
-    mCRL2log(log::verbose) << "reading input from file '" <<  input_filename << "'..." << std::endl;
-    std::ifstream instream(input_filename.c_str(), std::ifstream::in|std::ifstream::binary);
-    if (!instream)
-    {
-      throw mcrl2::runtime_error("cannot open input file: " + input_filename);
-    }
-    p = pbes_system::txt2pbes(instream);
-    instream.close();
-  }
-  if (output_filename.empty())
-  {
-    mCRL2log(log::verbose) << "writing PBES to stdout..." << std::endl;
-  }
-  else
-  {
-    mCRL2log(log::verbose) << "writing PBES to file '" <<  output_filename << "'..." << std::endl;
-  }
-  p.save(output_filename);
-}
-
-} // namespace pbes_system
-
-} // namespace mcrl2
-=======
 #include "mcrl2/pbes/tools/pbesinfo.h"
 #include "mcrl2/pbes/tools/pbespp.h"
 #include "mcrl2/pbes/tools/pbesconstelm.h"
 #include "mcrl2/pbes/tools/pbesrewr.h"
-#include "mcrl2/pbes/tools/txt2pbes.h"
->>>>>>> 1c0f9828
+#include "mcrl2/pbes/tools/txt2pbes.h"