--- conflicted
+++ resolved
@@ -41,13 +41,7 @@
 if(MCRL2_CLANG AND NOT APPLE)    
   if(CMAKE_CXX_COMPILER_VERSION VERSION_LESS "3.4")
     # We need to add the proper flag to the linker before we try:
-<<<<<<< HEAD
-     set(CMAKE_REQUIRED_LIBRARIES "-fsanitize=address")
-     try_add_c_flag(-fsanitize=address       MAINTAINER)
-     try_add_c_flag(-fno-omit-frame-pointer  MAINTAINER)
-=======
     set(CMAKE_REQUIRED_LIBRARIES "-fsanitize=address")
->>>>>>> 23620a89
   endif()
   try_add_c_flag(-fsanitize=address       MAINTAINER)
   try_add_c_flag(-fno-omit-frame-pointer  MAINTAINER)
